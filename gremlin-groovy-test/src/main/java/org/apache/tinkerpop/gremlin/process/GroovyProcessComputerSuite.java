/*
 * Licensed to the Apache Software Foundation (ASF) under one
 * or more contributor license agreements.  See the NOTICE file
 * distributed with this work for additional information
 * regarding copyright ownership.  The ASF licenses this file
 * to you under the Apache License, Version 2.0 (the
 * "License"); you may not use this file except in compliance
 * with the License.  You may obtain a copy of the License at
 *
 * http://www.apache.org/licenses/LICENSE-2.0
 *
 * Unless required by applicable law or agreed to in writing,
 * software distributed under the License is distributed on an
 * "AS IS" BASIS, WITHOUT WARRANTIES OR CONDITIONS OF ANY
 * KIND, either express or implied.  See the License for the
 * specific language governing permissions and limitations
 * under the License.
 */
package org.apache.tinkerpop.gremlin.process;

import org.apache.tinkerpop.gremlin.AbstractGremlinTest;
import org.apache.tinkerpop.gremlin.GraphManager;
import org.apache.tinkerpop.gremlin.groovy.loaders.SugarLoader;
import org.apache.tinkerpop.gremlin.groovy.util.SugarTestHelper;
import org.apache.tinkerpop.gremlin.process.computer.GraphComputer;
import org.apache.tinkerpop.gremlin.process.traversal.step.branch.GroovyBranchTest;
import org.apache.tinkerpop.gremlin.process.traversal.step.branch.GroovyChooseTest;
import org.apache.tinkerpop.gremlin.process.traversal.step.branch.GroovyLocalTest;
import org.apache.tinkerpop.gremlin.process.traversal.step.branch.GroovyRepeatTest;
import org.apache.tinkerpop.gremlin.process.traversal.step.branch.GroovyUnionTest;
import org.apache.tinkerpop.gremlin.process.traversal.step.filter.GroovyAndTest;
import org.apache.tinkerpop.gremlin.process.traversal.step.filter.GroovyCoinTest;
import org.apache.tinkerpop.gremlin.process.traversal.step.filter.GroovyCyclicPathTest;
import org.apache.tinkerpop.gremlin.process.traversal.step.filter.GroovyDedupTest;
import org.apache.tinkerpop.gremlin.process.traversal.step.filter.GroovyFilterTest;
import org.apache.tinkerpop.gremlin.process.traversal.step.filter.GroovyHasTest;
import org.apache.tinkerpop.gremlin.process.traversal.step.filter.GroovyIsTest;
import org.apache.tinkerpop.gremlin.process.traversal.step.filter.GroovyOrTest;
import org.apache.tinkerpop.gremlin.process.traversal.step.filter.GroovyRangeTest;
import org.apache.tinkerpop.gremlin.process.traversal.step.filter.GroovySampleTest;
import org.apache.tinkerpop.gremlin.process.traversal.step.filter.GroovySimplePathTest;
import org.apache.tinkerpop.gremlin.process.traversal.step.filter.GroovyTailTest;
import org.apache.tinkerpop.gremlin.process.traversal.step.filter.GroovyWhereTest;
import org.apache.tinkerpop.gremlin.process.traversal.step.map.GroovyAddEdgeTest;
import org.apache.tinkerpop.gremlin.process.traversal.step.map.GroovyCoalesceTest;
import org.apache.tinkerpop.gremlin.process.traversal.step.map.GroovyConstantTest;
import org.apache.tinkerpop.gremlin.process.traversal.step.map.GroovyCountTest;
import org.apache.tinkerpop.gremlin.process.traversal.step.map.GroovyFlatMapTest;
import org.apache.tinkerpop.gremlin.process.traversal.step.map.GroovyFoldTest;
import org.apache.tinkerpop.gremlin.process.traversal.step.map.GroovyGraphTest;
import org.apache.tinkerpop.gremlin.process.traversal.step.map.GroovyLoopsTest;
import org.apache.tinkerpop.gremlin.process.traversal.step.map.GroovyMapKeysTest;
import org.apache.tinkerpop.gremlin.process.traversal.step.map.GroovyMapTest;
import org.apache.tinkerpop.gremlin.process.traversal.step.map.GroovyMapValuesTest;
import org.apache.tinkerpop.gremlin.process.traversal.step.map.GroovyMatchTest;
import org.apache.tinkerpop.gremlin.process.traversal.step.map.GroovyMaxTest;
import org.apache.tinkerpop.gremlin.process.traversal.step.map.GroovyMeanTest;
import org.apache.tinkerpop.gremlin.process.traversal.step.map.GroovyMinTest;
import org.apache.tinkerpop.gremlin.process.traversal.step.map.GroovyOrderTest;
import org.apache.tinkerpop.gremlin.process.traversal.step.map.GroovyPageRankTest;
import org.apache.tinkerpop.gremlin.process.traversal.step.map.GroovyPathTest;
import org.apache.tinkerpop.gremlin.process.traversal.step.map.GroovyPeerPressureTest;
import org.apache.tinkerpop.gremlin.process.traversal.step.map.GroovyProfileTest;
<<<<<<< HEAD
=======
import org.apache.tinkerpop.gremlin.process.traversal.step.map.GroovyProgramTest;
import org.apache.tinkerpop.gremlin.process.traversal.step.map.GroovyProjectTest;
>>>>>>> 6c7962f5
import org.apache.tinkerpop.gremlin.process.traversal.step.map.GroovyPropertiesTest;
import org.apache.tinkerpop.gremlin.process.traversal.step.map.GroovySelectTest;
import org.apache.tinkerpop.gremlin.process.traversal.step.map.GroovySumTest;
import org.apache.tinkerpop.gremlin.process.traversal.step.map.GroovyUnfoldTest;
import org.apache.tinkerpop.gremlin.process.traversal.step.map.GroovyValueMapTest;
import org.apache.tinkerpop.gremlin.process.traversal.step.map.GroovyVertexTest;
import org.apache.tinkerpop.gremlin.process.traversal.step.sideEffect.GroovyAggregateTest;
import org.apache.tinkerpop.gremlin.process.traversal.step.sideEffect.GroovyExplainTest;
import org.apache.tinkerpop.gremlin.process.traversal.step.sideEffect.GroovyGroupCountTest;
import org.apache.tinkerpop.gremlin.process.traversal.step.sideEffect.GroovyGroupTest;
import org.apache.tinkerpop.gremlin.process.traversal.step.sideEffect.GroovyGroupTestV3d0;
import org.apache.tinkerpop.gremlin.process.traversal.step.sideEffect.GroovyInjectTest;
import org.apache.tinkerpop.gremlin.process.traversal.step.sideEffect.GroovySackTest;
import org.apache.tinkerpop.gremlin.process.traversal.step.sideEffect.GroovySideEffectCapTest;
import org.apache.tinkerpop.gremlin.process.traversal.step.sideEffect.GroovySideEffectTest;
import org.apache.tinkerpop.gremlin.process.traversal.step.sideEffect.GroovyStoreTest;
import org.apache.tinkerpop.gremlin.process.traversal.step.sideEffect.GroovySubgraphTest;
import org.apache.tinkerpop.gremlin.process.traversal.step.sideEffect.GroovyTreeTest;
import org.apache.tinkerpop.gremlin.structure.Graph;
import org.apache.tinkerpop.gremlin.structure.StructureStandardSuite;
import org.junit.runners.model.InitializationError;
import org.junit.runners.model.RunnerBuilder;

/**
 * The {@code GroovyProcessComputerSuite} is a JUnit test runner that executes the Gremlin Test Suite over a
 * {@link Graph} implementation.  This test suite covers traversal operations around {@link GraphComputer} and should
 * be implemented by vendors to validate that their implementations are compliant with the Groovy flavor of the
 * Gremlin language. Implementations that use this test suite should return {@code true} for
 * {@link Graph.Features.GraphFeatures#supportsComputer()}.
 * <p/>
 * For more information on the usage of this suite, please see {@link StructureStandardSuite}.
 *
 * @author Stephen Mallette (http://stephen.genoprime.com)
 */
public class GroovyProcessComputerSuite extends ProcessComputerSuite {

    /**
     * This list of tests in the suite that will be executed.  Gremlin developers should add to this list
     * as needed to enforce tests upon implementations.
     */
    private static final Class<?>[] allTests = new Class<?>[]{

            //branch
            GroovyBranchTest.Traversals.class,
            GroovyChooseTest.Traversals.class,
            GroovyLocalTest.Traversals.class,
            GroovyRepeatTest.Traversals.class,
            GroovyUnionTest.Traversals.class,

            // filter
            GroovyAndTest.Traversals.class,
            GroovyCoinTest.Traversals.class,
            GroovyCyclicPathTest.Traversals.class,
            GroovyDedupTest.Traversals.class,
            GroovyFilterTest.Traversals.class,
            GroovyHasTest.Traversals.class,
            GroovyIsTest.Traversals.class,
            GroovyOrTest.Traversals.class,
            GroovyRangeTest.Traversals.class,
            GroovySampleTest.Traversals.class,
            GroovySimplePathTest.Traversals.class,
            GroovyTailTest.Traversals.class,
            GroovyWhereTest.Traversals.class,

            // map
            GroovyCoalesceTest.Traversals.class,
            GroovyConstantTest.Traversals.class,
            GroovyCountTest.Traversals.class,
            GroovyFlatMapTest.Traversals.class,
            GroovyFoldTest.Traversals.class,
            GroovyGraphTest.Traversals.class,
            GroovyLoopsTest.Traversals.class,
            GroovyMapTest.Traversals.class,
            GroovyMapKeysTest.Traversals.class,
            GroovyMapValuesTest.Traversals.class,
            GroovyMatchTest.CountMatchTraversals.class,
            GroovyMatchTest.GreedyMatchTraversals.class,
            GroovyMaxTest.Traversals.class,
            GroovyMeanTest.Traversals.class,
            GroovyMinTest.Traversals.class,
            GroovyOrderTest.Traversals.class,
            GroovyPageRankTest.Traversals.class,
            GroovyPathTest.Traversals.class,
            GroovyPeerPressureTest.Traversals.class,
            GroovyProfileTest.Traversals.class,
<<<<<<< HEAD
=======
            GroovyProjectTest.Traversals.class,
            GroovyProgramTest.Traversals.class,
>>>>>>> 6c7962f5
            GroovyPropertiesTest.Traversals.class,
            GroovySelectTest.Traversals.class,
            GroovySumTest.Traversals.class,
            GroovyUnfoldTest.Traversals.class,
            GroovyValueMapTest.Traversals.class,
            GroovyVertexTest.Traversals.class,

            // sideEffect
            GroovyAddEdgeTest.Traversals.class,
            GroovyAggregateTest.Traversals.class,
            GroovyExplainTest.Traversals.class,
            GroovyGroupTest.Traversals.class,
            GroovyGroupTestV3d0.Traversals.class,
            GroovyGroupCountTest.Traversals.class,
            GroovyInjectTest.Traversals.class,
            GroovyProfileTest.Traversals.class,
            GroovySackTest.Traversals.class,
            GroovySideEffectCapTest.Traversals.class,
            GroovySideEffectTest.Traversals.class,
            GroovyStoreTest.Traversals.class,
            GroovySubgraphTest.Traversals.class,
            GroovyTreeTest.Traversals.class,
    };

    public GroovyProcessComputerSuite(final Class<?> klass, final RunnerBuilder builder) throws InitializationError {
        super(klass, builder, allTests);
    }

    @Override
    public boolean beforeTestExecution(final Class<? extends AbstractGremlinTest> testClass) {
        unloadSugar();
        SugarLoader.load();
        return true;
    }

    @Override
    public void afterTestExecution(final Class<? extends AbstractGremlinTest> testClass) {
        unloadSugar();
    }

    private void unloadSugar() {
        try {
            SugarTestHelper.clearRegistry(GraphManager.getGraphProvider());
        } catch (Exception ex) {
            throw new RuntimeException(ex);
        }
    }
}<|MERGE_RESOLUTION|>--- conflicted
+++ resolved
@@ -61,11 +61,8 @@
 import org.apache.tinkerpop.gremlin.process.traversal.step.map.GroovyPathTest;
 import org.apache.tinkerpop.gremlin.process.traversal.step.map.GroovyPeerPressureTest;
 import org.apache.tinkerpop.gremlin.process.traversal.step.map.GroovyProfileTest;
-<<<<<<< HEAD
-=======
 import org.apache.tinkerpop.gremlin.process.traversal.step.map.GroovyProgramTest;
 import org.apache.tinkerpop.gremlin.process.traversal.step.map.GroovyProjectTest;
->>>>>>> 6c7962f5
 import org.apache.tinkerpop.gremlin.process.traversal.step.map.GroovyPropertiesTest;
 import org.apache.tinkerpop.gremlin.process.traversal.step.map.GroovySelectTest;
 import org.apache.tinkerpop.gremlin.process.traversal.step.map.GroovySumTest;
@@ -151,11 +148,8 @@
             GroovyPathTest.Traversals.class,
             GroovyPeerPressureTest.Traversals.class,
             GroovyProfileTest.Traversals.class,
-<<<<<<< HEAD
-=======
             GroovyProjectTest.Traversals.class,
             GroovyProgramTest.Traversals.class,
->>>>>>> 6c7962f5
             GroovyPropertiesTest.Traversals.class,
             GroovySelectTest.Traversals.class,
             GroovySumTest.Traversals.class,
