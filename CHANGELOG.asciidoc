////
Licensed to the Apache Software Foundation (ASF) under one or more
contributor license agreements.  See the NOTICE file distributed with
this work for additional information regarding copyright ownership.
The ASF licenses this file to You under the Apache License, Version 2.0
(the "License"); you may not use this file except in compliance with
the License.  You may obtain a copy of the License at

  http://www.apache.org/licenses/LICENSE-2.0

Unless required by applicable law or agreed to in writing, software
distributed under the License is distributed on an "AS IS" BASIS,
WITHOUT WARRANTIES OR CONDITIONS OF ANY KIND, either express or implied.
See the License for the specific language governing permissions and
limitations under the License.
////
= TinkerPop3 CHANGELOG

== TinkerPop 3.3.0 (Gremlin Symphony #40 in G Minor)

image::https://raw.githubusercontent.com/apache/tinkerpop/master/docs/static/images/gremlin-mozart.png[width=185]

[[release-3-3-2]]
=== TinkerPop 3.3.2 (Release Date: NOT OFFICIALLY RELEASED YET)
                             
This release also includes changes from <<release-3-2-8, 3.2.8>>.

* Fixed regression issue where the HTTPChannelizer doesn't instantiate the specified AuthenticationHandler
* Defaulted GLV tests for gremlin-python to run for GraphSON 3.0.
* In gremlin-python, the GraphSON 3.0 `g:Set` type is now deserialized to `List`.

[[release-3-3-1]]
=== TinkerPop 3.3.1 (Release Date: December 17, 2017)

This release also includes changes from <<release-3-2-7, 3.2.7>>.

* Added `NoneStep` and `Traversal.none()` for full filtering integration with `iterate()`.
* Fixed bug in serialization of `Path` for GraphSON 3.0 in `gremlin-python`.
* Added support for GraphSON 3.0 in Gremlin.Net.
* Added `math()`-step which supports scientific calculator capabilities for numbers within a traversal.
* Added missing `GraphTraversalSource.addE()`-method to `GremlinDslProcessor`.
* Changed `to()` and `from()` traversal-based steps to take a wildcard `?` instead of of `E`.
* Added `addV(traversal)` and `addE(traversal)` so that created element labels can be determined dynamically.
* `PageRankVertexProgram` supports `maxIterations` but will break out early if epsilon-based convergence occurs.
* Added support for epsilon-based convergence in `PageRankVertexProgram`.
* Fixed two major bugs in how PageRank was being calculated in `PageRankVertexProgram`.
* Added `Io.requiresVersion(Object)` to allow graph providers a way to check the `Io` type and version being constructed.
* Defaulted `IoCore.gryo()` and `IoCore.graphson()` to both use their 3.0 formats which means that `Graph.io()` will use those by default.
* Bumped Neo4j 3.2.3

==== Bugs

* TINKERPOP-1773 Lop should be created as a "software" and not a "person"
* TINKERPOP-1783 PageRank gives incorrect results for graphs with sinks *(breaking)*
* TINKERPOP-1799 Failure to serialize path() in gremlin-python
* TINKERPOP-1847 tinkergraph-gremlin dependency on gremlin-test, bad scope?

==== Improvements

* TINKERPOP-1632 Create a set of default functions
* TINKERPOP-1692 Bump to Neo4j 3.2.3
* TINKERPOP-1717 Update name and link of DynamoDB storage backend in landing page
* TINKERPOP-1730 Gremlin .NET support for GraphSON 3.0
* TINKERPOP-1767 Method for graph providers to check an IO version and type
* TINKERPOP-1793 addE() should allow dynamic edge labels
* TINKERPOP-1834 Consider iterate() as a first class step

[[release-3-3-0]]
=== TinkerPop 3.3.0 (Release Date: August 21, 2017)

This release also includes changes from <<release-3-2-6, 3.2.6>>.

* Removed previously deprecated `ScriptElementFactory`.
* Added `GraphTraversalSource.addE(String)` in support of `g.addE().from().to()`.
* Added support for `to(Vertex)` and `from(Vertex)` as a shorthand for `to(V(a))` and `from(V(b))`.
* Bumped to support Spark 2.2.0.
* Detected if type checking was required in `GremlinGroovyScriptEngine` and disabled related infrastructure if not.
* Removed previously deprecated `GraphTraversal.selectV3d0()` step.
* Removed previously deprecated `DetachedEdge(Object,String,Map,Pair,Pair)` constructor.
* Removed previously deprecated `Bindings` constructor. It is now a private constructor.
* Removed previously deprecated `TraversalSource.withBindings()`.
* Removed previously deprecated `GraphTraversal.sack(BiFunction,String)`.
* `TraversalMetrics` and `Metrics` Gryo 1.0 formats changed given internal changes to their implementations.
* Made `TraversalMetrics` safe to write to from multiple threads.
* Removed previously deprecated `TraversalSideEffects` methods.
* Removed previously deprecated `finalization.LazyBarrierStrategy` (moved to `optimization.LazyBarrierStrategy`).
* Removed previously deprecated `Constants` in Hadoop.
* Removed previously deprecated `VertexComputing.generateComputer(Graph)`.
* Removed previously deprecated `ConfigurationTraversal`.
* Established the Gryo 3.0 format.
* `GryoVersion` now includes a default `ClassResolver` to supply to the `GryoMapper`.
* `GryoClassResolver` renamed to `GryoClassResolverV1d0` which has an abstract class that for providers to extend in `AbstractGryoClassResolver`.
* Removed previously deprecated `Order` enums of `keyIncr`, `keyDecr`, `valueIncr`, and `valueDecr.`
* Removed previously deprecated `GraphTraversal.mapKeys()` step.
* Removed previously deprecated `GraphTraversal.mapValues()` step.
* Removed previously deprecated `GraphTraversal#addV(Object...)`.
* Removed previously deprecated `GraphTraversal#addE(Direction, String, String, Object...)`.
* Removed previously deprecated `GraphTraversal#addOutE(String, String, Object...)`.
* Removed previously deprecated `GraphTraversal#addInV(String, String, Object...)`.
* Removed previously deprecated `GraphTraversal.groupV3d0()` and respective `GroupSideEffectStepV3d0` and `GroupStepV3d0`.
* Removed previously deprecated `TraversalSource.Builder` class.
* Removed previously deprecated `ConnectiveP`, `AndP`, `OrP` constructors.
* Removed previously deprecated `TraversalScriptFunction` class.
* Removed previously deprecated `TraversalScriptHelper` class.
* Removed previously deprecated `ScriptEngineCache` class.
* Removed previously deprecated `CoreImports` class.
* Removed previously deprecated `GremlinJythonScriptEngine#()` constructor.
* Removed access to previously deprecated `CoreGremlinPlugin#INSTANCE` field.
* `gremlin.sh` and `gremln.bat` no longer support the option to pass a script as an argument for execution mode without using the `-i` option.
* Graphite and Ganglia are no longer packaged with the Gremlin Server distribution.
* `TransactionException` is no longer a class of `AbstractTransaction` and it extends `RuntimeException`.
* Included an ellipse on long property names that are truncated.
* Renamed `RangeByIsCountStrategy` to `CountStrategy`.
* Added more specific typing to various `__` traversal steps. E.g. `<A,Vertex>out()` is `<Vertex,Vertex>out()`.
* Updated Docker build scripts to include Python dependencies (NOTE: users should remove any previously generated TinkerPop Docker images).
* Added "attachment requisite" `VertexProperty.element()` and `Property.element()` data in GraphSON serialization.
* GraphSON 3.0 is now the default serialization format in TinkerGraph and Gremlin Server.
* Changed `ServerGremlinExecutor` to not use generics since there really is no flexibility in the kind of `ScheduledExecutorService` that will be used.
* Removed support for passing a byte array on the `sasl` parameter.
* Removed previously deprecated `GraphSONMapper$Builder#embedTypes` option.
* Removed previously deprecated `:remote config timeout max`.
* Removed previously deprecated `ConnectionPoolSettings.sessionId` and `ConnectionPoolSettings.optionalSessionId()`.
* Removed previously deprecated `reconnectInitialDelay` setting from the Java driver.
* Removed previously deprecated `useMapperFromGraph` option.
* Established the GraphSON 3.0 format with new `g:Map`, `g:List` and `g:Set` types.
* Removed previously deprecated `Io.Builder#registry(IoRegistry)` method.
* Removed previously deprecated `GryoMessageSerializerV1d0(GryoMapper)` constructor.
* Removed previously deprecated `TinkerIoRegistry`.
* Removed previously deprecated `getInstance()` methods on all TinkerPop classes.
* Removed previously deprecated `VertexPropertyFeatures.supportsAddProperty()`.
* Removed previously deprecated TinkerGraph configuration member variables.
* Removed previously deprecated `Transaction.submit(Function)`.
* Removed previously deprecated `OpSelectorHandler.errorMeter` and `AbstractEvalOpProcessor.errorMeter` fields.
* Removed previously deprecated `AbstractEvalOpProcessor.validBindingName` field.
* Removed previously deprecated `SimpleAuthenticator.CONFIG_CREDENTIALS_LOCATION` field.
* Removed previously deprecated `IteratorHandler`, `NioGremlinResponseEncoder` and `WsGremlinResponseEncoder` classes.
* Removed previously deprecated `Session.kill()` and `Session.manualKill()`.
* Removed previously deprecated `Authenticator.newSaslNegotiator()` and its method implementations in classes that were assignable to that interface.
* Removed `gremlin-groovy-test`.
* Removed previously deprecated "G" functions in `gremlin-groovy` (i.e. `GFunction`).
* Removed references to the old `GremlinPlugin` system that was in `gremlin-groovy` - the revised `GremlinPlugin` system in `gremlin-core` is the only one now in use.
* `GremlinGroovyScriptEngine` no longer implements the now removed `DependencyManager`.
* Added `Vertex`, `Edge`, `VertexProperty`, and `Property` serializers to Gremlin-Python and exposed tests that use graph object arguments.
* `Bytecode.getSourceInstructions()` and `Bytecode.getStepInstructions()` now returns `List<Instruction>` instead of `Iterable<Instruction>`.
* Added various `TraversalStrategy` registrations with `GryoMapper`.
* Fixed a naming mistake in Gremlin-Python: `IdentityRemoveStrategy` is now called `IdentityRemovalStrategy`.
* Added `TranslationStrategy` test infrastructure that verifies `Bytecode` generated from a translation is equal to the original `Bytecode`.
* Moved `NumberHelper` into the `org.apache.tinkerpop.gremlin.util` package.
* Added `Pop.mixed` instead of using `null` to represent such semantics.
* `select()`-step now defaults to using `Pop.last` instead of `Pop.mixed`.
* Added `gremlin-io-test` module to validate IO formats.
* `RequestMessage` and `ResponseMessage` are now registered with `GryoMapper` as part of the TinkerPop range of type identifiers.
* Removed previously deprecated `Console` constructor that took a `String` as an argument from `gremlin-console`.
* Removed previously deprecated `ConcurrentBindings` from `gremlin-groovy`.
* Removed previously deprecated `ScriptExecutor` from `gremlin-groovy`.
* Removed previously deprecated `SandboxExtension` from `gremlin-groovy`.
* Removed previously deprecated `GremlinGroovyScriptEngine` constructor that took `ImportCustomizerProvider` as an argument from `gremlin-groovy`.
* Removed previously deprecated `GremlinGroovyScriptEngine#plugins()` from `gremlin-groovy`.
* Added `OptionalStep` for use with `optional()` to better handle issues associated with branch side-effects.
* `UnfoldStep` now supports unfolding of arrays.
* Removed all performance tests that were not part of `gremlin-benchmark`.
* Removed dependency on `junit-benchmarks` and it's related reference to `h2`.
* Moved the source for the "home page" into the repository under `/site` so that it easier to accept contributions.
* Added `UnshadedKryoShimService` as the new default serializer model for `SparkGraphComputer`.
* `GryoRegistrator` is more efficient than the previous `GryoSerializer` model in `SparkGraphComputer`.
* Added support for `IoRegistry` custom serialization in Spark/Giraph and provided a general `hadoop-gremlin` test suite.
* Replaced term `REST` with `HTTP` to remove any confusion as to the design of the API.
* Moved `gremlin-benchmark` under `gremlin-tools` module.
* Added `gremlin-tools` and its submodule `gremlin-coverage`.
* Removed `tryRandomCommit()` from `AbstractGremlinTest`.
* Changed `gremlin-benchmark` system property for the report location to `benchmarkReportDir` for consistency.
* Added SysV and systemd init scripts.
* `GraphTraversal.valueMap(includeTokens,propertyKeys...)` now returns a `Map<Object,E>` since keys could be `T.id` or `T.label`.
* Added `skip(long)` and `skip((Scope,long)` which call the `range(low,high)` equivalents with -1 as the high.
* Added Kerberos authentication to `gremlin-server` for websockets and nio transport.
* Added audit logging of authenticated users and gremlin queries to `gremlin-server`.

==== Bugs

* TINKERPOP-1211 UnfoldStep should unfold arrays. *(breaking)*
* TINKERPOP-1426 GryoSerializer should implement Java serialization interface
* TINKERPOP-1465 Remove deprecated newSaslNegotiator *(breaking)*
* TINKERPOP-1483 PropertyMapStep returns Map<String,E> but puts non String keys in it!
* TINKERPOP-1520 Difference between 'has' step generated graphson2.0 in java and python glv implementation
* TINKERPOP-1533 Storage and IoRegistry
* TINKERPOP-1597 PathRetractionStrategy messing up certain traversals
* TINKERPOP-1635 gremlin-python: Duplicate serialization of element property in PropertySerializer
* TINKERPOP-1658 Graphson2 map keys are serialised as strings
* TINKERPOP-1716 Traversal strategies are not applied with remote in Gremlin Console

==== Improvements

* TINKERPOP-832 Remove deprecated addV/E/InE/OutE methods *(breaking)*
* TINKERPOP-833 Remove deprecated GremlinGroovyScriptEngine constructor and plugins() *(breaking)*
* TINKERPOP-834 Remove deprecated sack() method *(breaking)*
* TINKERPOP-880 Remove deprecated GroupStepV3d0 and GroupSideEffectStepV3d0 *(breaking)*
* TINKERPOP-929 Remove Deprecated TinkerGraph public static methods. *(breaking)*
* TINKERPOP-980 Add a service script or daemon mode in the distribution *(breaking)*
* TINKERPOP-999 ServerGremlinExecutor construction need not use generics for ExecutorService *(breaking)*
* TINKERPOP-1004 Make Transaction.commit() failures consistent across implementations. *(breaking)*
* TINKERPOP-1010 Remove deprecated credentialsDbLocation for SimpleAuthenticator *(breaking)*
* TINKERPOP-1024 Remove deprecated tryRandomCommit() *(breaking)*
* TINKERPOP-1028 Remove deprecated ConnectionPoolSettings session settings *(breaking)*
* TINKERPOP-1040 Remove deprecated SandboxExtension *(breaking)*
* TINKERPOP-1046 Remove deprecated Gremlin Server handler implementations *(breaking)*
* TINKERPOP-1049 Remove deprecated error meter member variables in Gremlin Server handlers *(breaking)*
* TINKERPOP-1094 Remove deprecated VertexPropertyFeatures.FEATURE_ADD_PROPERTY *(breaking)*
* TINKERPOP-1116 Some anonymous traversal steps can be hard typed. *(breaking)*
* TINKERPOP-1130 Each release should store Kryo/GraphSON/GraphML versions to ensure future compatibility *(breaking)*
* TINKERPOP-1142 Remove deprecated valueIncr, valueDecr, keyIncr, keyDecr. *(breaking)*
* TINKERPOP-1169 Remove deprecated TraversalScriptFunction and TraversalScriptHelper *(breaking)*
* TINKERPOP-1170 Remove deprecated ConfigurationTraversal. *(breaking)*
* TINKERPOP-1171 Remove deprecated TraversalSource.Builder *(breaking)*
* TINKERPOP-1235 Remove deprecated ProcessPerformanceSuite and TraversalPerformanceTest *(breaking)*
* TINKERPOP-1275 Remove deprecated max setting for :remote *(breaking)*
* TINKERPOP-1283 Remove deprecated ScriptExecutor *(breaking)*
* TINKERPOP-1289 Remove deprecated ConnectiveP, AndP, and OrP constructors. *(breaking)*
* TINKERPOP-1291 Remove deprecated mapValues and mapKeys methods *(breaking)*
* TINKERPOP-1313 Rename RangeByIsCountStrategy *(breaking)*
* TINKERPOP-1316 Remove deprecated constructor from GryoMessageSerializers *(breaking)*
* TINKERPOP-1327 Bring GryoRegistrator to the forefront and deprecate GryoSerializer *(breaking)*
* TINKERPOP-1363 Cleanup Docker build script for next major release *(breaking)*
* TINKERPOP-1369 Replace REST API with HTTP API
* TINKERPOP-1389 Support Spark 2.0.0
* TINKERPOP-1399 NumberHelper needs to go into util and have a private constructor *(breaking)*
* TINKERPOP-1404 Path/label optimization
* TINKERPOP-1408 Remove Deprecated Io.Builder.registry() *(breaking)*
* TINKERPOP-1414 Change default GraphSON version to 3.0 *(breaking)*
* TINKERPOP-1420 Remove deprecated ConcurrentBindings in gremlin-groovy *(breaking)*
* TINKERPOP-1421 Remove deprecated ControlOps *(breaking)*
* TINKERPOP-1427 GraphSON 3.0 needs collection types and consistent number typing.
* TINKERPOP-1443 Use an API checker during build
* TINKERPOP-1445 Large nested VertexProperties and Properties do not get printed well
* TINKERPOP-1454 Create Serializers for Graph objects in Gremlin-Python
* TINKERPOP-1481 Remove deprecated reconnectInitialDelay in Java driver *(breaking)*
* TINKERPOP-1485 Move source for TinkerPop site to source code repo
* TINKERPOP-1506 Optional/Coalesce should not allow sideEffect traversals.
* TINKERPOP-1514 Restructure for gremlin-tools module *(breaking)*
* TINKERPOP-1524 Bytecode.getXXXInstructions should return a List, not Iterable.
* TINKERPOP-1526 Remove deprecated Session kill() overloads *(breaking)*
* TINKERPOP-1536 Include GLVs in Docker build
* TINKERPOP-1541 Select should default to Pop.last semantics *(breaking)*
* TINKERPOP-1549 Implement skip()
* TINKERPOP-1550 Make Graphite and Ganglia optional dependencies
* TINKERPOP-1563 Remove deprecated getInstance() methods *(breaking)*
* TINKERPOP-1565 Setup GraphSON 3.0
* TINKERPOP-1566 Kerberos authentication for gremlin-server
* TINKERPOP-1574 Get rid of untyped GraphSON in 3.0
* TINKERPOP-1603 Remove support for SASL byte array in protocol *(breaking)*
* TINKERPOP-1612 Remove gremlin-groovy-test module *(breaking)*
* TINKERPOP-1621 Remove deprecated GremlnPlugin and related infrastructure *(breaking)*
* TINKERPOP-1622 Remove deprecated G functions in gremlin-groovy *(breaking)*
* TINKERPOP-1651 Remove deprecated gremlin.sh init syntax *(breaking)*
* TINKERPOP-1686 Make TraversalMetrics thread safe *(breaking)*
* TINKERPOP-1698 Gryo 3.0
* TINKERPOP-1699 Remove deprecated userMapperFromGraph *(breaking)*
* TINKERPOP-1700 Remove deprecated embedTypes option
* TINKERPOP-1706 Remove deprecated ScriptEngineCache and related dead code *(breaking)*
* TINKERPOP-1715 Bump to Spark 2.2
* TINKERPOP-1719 Remove deprecated Traversal related code *(breaking)*
* TINKERPOP-1720 Remove deprecated Hadoop code *(breaking)*
* TINKERPOP-1721 Remove deprecated Bindings related code *(breaking)*
* TINKERPOP-1724 Remove deprecated ScriptElementFactory
* TINKERPOP-1729 Remove deprecated select steps.
* TINKERPOP-1740 Add vertex parameter overload to to() and from()
* TINKERPOP-1747 Streamline inheritance for gremlin-python GraphSON serializer classes

== TinkerPop 3.2.0 (Nine Inch Gremlins)

image::https://raw.githubusercontent.com/apache/tinkerpop/master/docs/static/images/nine-inch-gremlins.png[width=185]

[[release-3-2-8]]
=== TinkerPop 3.2.8 (Release Date: NOT OFFICIALLY RELEASED YET)

* Added the "Kitchen Sink" test data set.
* Fixed a bug in `NumberHelper` that led to wrong min/max results if numbers exceeded the Integer limits.
* Delayed setting of the request identifier until `RequestMessage` construction by the builder.
<<<<<<< HEAD
* `ReferenceElement` avoids `UnsupportedOperationException` handling in construction thus improving performance.
=======
* Improved error messaging for failed serialization and deserialization of request/response messages.
>>>>>>> 97947c1a
* Removed hardcoded expectation in metrics serialization test suite as different providers may have different outputs.
* Added `IndexedTraverserSet` which indexes on the value of a `Traverser` thus improving performance when used.
* Utilized `IndexedTraverserSet` in `TraversalVertexProgram` to avoid extra iteration when doing `Vertex` lookups.
* Fixed a bug in Gremlin Console which prevented handling of `gremlin.sh` flags that had an "=" between the flag and its arguments.
* Fixed a bug in `ComputerAwareStep` that didn't handle `reset()` properly and thus occasionally produced some extra traversers.

[[release-3-2-7]]
=== TinkerPop 3.2.7 (Release Date: December 17, 2017)

* Added core GraphSON classes for Gremlin-Python: `UUID`, `Date`, and `Timestamp`.
* Documented the recommended method for constructing DSLs with Gremlin.Net.
* Provided a method to configure detachment options with `EventStrategy`.
* Fixed a race condition in `TinkerIndex`.
* Fixed bug in handling of the long forms of `-e` and `-i` (`--execute` and `--interactive` respectively) for Gremlin Console.
* Fixed bug in `LambdaRestrictionStrategy` where traversals using `Lambda` scripts weren't causing the strategy to trigger.
* Improved error messaging for bytecode deserialization errors in Gremlin Server.
* Fixed an `ArrayOutOfBoundsException` in `hasId()` for the rare situation when the provided collection is empty.
* Bump to Netty 4.0.53
* `TraversalVertexProgram` `profile()` now accounts for worker iteration in `GraphComputer` OLAP.
* Returned the `Builder` instance from the `DetachedEdge.Builder` methods of `setOutE` and `setOutV`.
* Added test framework for GLVs.
* Fixed bug in `TraversalHelper.replaceStep()` where the step being replaced needed to be removed prior to the new one being added.
* Added alias support in the .NET `DriverRemoteConnection`.
* Added a test for self-edges and fixed `Neo4jVertex` to provided repeated self-edges on `BOTH`.
* Better respected permissions on the `plugins.txt` file and prevented writing if marked as read-only.
* Added getters for the lambdas held by `LambdaCollectingBarrierStep`, `LambdaFlatMapStep` and `LambdaSideEffectStep`.
* Fixed an old hack in `GroovyTranslator` and `PythonTranslator` where `Elements` were being mapped to their id only.
* Fixed an "attachement"-bug in `InjectStep` with a solution generalized to `StartStep`.
* Truncate the script in error logs and error return messages for "Method code too large" errors in Gremlin Server.
* Fixed a bug in `LambdaRestrictionStrategy` where it was too eager to consider a step as being a lambda step.
* `ReferenceVertex` was missing its `label()` string. `ReferenceElement` now supports all label handling.
* Fixed a bug where bytecode containing lambdas would randomly select a traversal source from bindings.
* Deprecated `GremlinScriptEngine.eval()` methods and replaced them with new overloads that include the specific `TraversalSource` to bind to.
* Added `GraphHelper.cloneElements(Graph original, Graph clone)` to the `gremlin-test` module to quickly clone a graph.
* Added `GremlinDsl.AnonymousMethod` annotation to help provide explicit types for anonymous methods when the types are not easily inferred.
* Bump to GMavenPlus 1.6.
* Added better error message for illegal use of `repeat()`-step.
* Fixed a bug in `RangeByIsCountStrategy` that led to unexpected behaviors when predicates were used with floating point numbers.
* Bump to Jackson 2.8.10.
* Deprecated `MutationListener.vertexPropertyChanged()` method that did not use `VertexProperty` and added a new method that does.
* Added an `EmbeddedRemoteConnection` so that it's possible to mimic a remote connection within the same JVM.
* Supported interruption for remote traversals.
* Allow the `:remote` command to accept a `Cluster` object defined in the console itself.
* The Console's `plugin.txt` file is only updated if there were manually uninstalled plugins.
* Fixed a bug in `MatchStep` where mid-traversal `where()` variables were not being considered in start-scope.
* Generalized `MatchStep` to locally compute all clauses with barriers (not just reducing barriers).
* Ensured that plugins were applied in the order they were configured.
* Fixed a bug in `Neo4jGremlinPlugin` that prevented it from loading properly in the `GremlinPythonScriptEngine`.
* Fixed a bug in `ComputerVerificationStrategy` where child traversals were being analyzed prior to compilation.
* Fixed a bug that prevented Gremlin from ordering lists and streams made of mixed number types.
* Fixed a bug where `keepLabels` were being corrupted because a defensive copy was not being made when they were being set by `PathRetractionStrategy`.
* Cancel script evaluation timeout in `GremlinExecutor` when script evaluation finished.
* Added a recipe for OLAP traversals with Spark on YARN.
* Added `spark-yarn` dependencies to the manifest of `spark-gremlin`.

==== Bugs

* TINKERPOP-1650 PathRetractionStrategy makes Match steps unsolvable
* TINKERPOP-1731 Docker build does not appear to work for gremlin-dotnet
* TINKERPOP-1745 Gremlin .NET: Use DateTimeOffset instead of DateTime to represent g:Date
* TINKERPOP-1753 OrderStep not able to order by non-integer numbers
* TINKERPOP-1760 OLAP compilation failing around ConnectiveStrategy
* TINKERPOP-1761 GremlinExecutor: Timeout future not cancelled on successful script evaluation
* TINKERPOP-1762 Make MatchStep analyze mid-clause variables for executing ordering purposes.
* TINKERPOP-1764 Generalize MatchStep to localize all barriers, not just reducing barriers.
* TINKERPOP-1766 Gremlin.Net: Closed connections should not be re-used
* TINKERPOP-1782 RangeByIsCountStrategy doesn't handle floating point numbers properly
* TINKERPOP-1789 Reference elements should be represented by id and label *(breaking)*
* TINKERPOP-1790 GraphSON 3.0 doc updates
* TINKERPOP-1791 GremlinDsl custom step with generic end type produces invalid code in __.java
* TINKERPOP-1792 Random TraversalSource Selection in GremlinScriptEngine
* TINKERPOP-1795 Getting Lambda comparator message for .profile() step
* TINKERPOP-1796 Driver connection pool SSL properties missing
* TINKERPOP-1797 LambdaRestrictionStrategy and LambdaMapStep in `by()`-modulation.
* TINKERPOP-1798 MutationListener.vertexPropertyChanged oldValue should be a VertexProperty
* TINKERPOP-1801 OLAP profile() step return incorrect timing
* TINKERPOP-1802 hasId() fails for empty collections
* TINKERPOP-1803 inject() doesn't re-attach with remote traversals
* TINKERPOP-1819 documentation query and description mismatch
* TINKERPOP-1821 Consistent behavior of self-referencing edges
* TINKERPOP-1825 Gremlin .NET: Constant() step has incorrect parameter defined
* TINKERPOP-1830 Race condition in Tinkergraph index creation
* TINKERPOP-1832 TraversalHelper.replaceStep sets previousStep to the wrong step
* TINKERPOP-1846 LambdaRestrictionStrategy not triggering for Lambda scripts
* TINKERPOP-1848 Fix g:Date assertion in python tests
* TINKERPOP-1851 Gremlin long options for -e and -i are not working properly

==== Improvements

* TINKERPOP-1661 Docker-built documentation does not always point locally
* TINKERPOP-1725 DotNet GLV: Make traversal generation deterministic
* TINKERPOP-1734 DSL for Gremlin .NET
* TINKERPOP-1746 Better error message on wrong ordering of emit()/until()/has()
* TINKERPOP-1752 Gremlin.Net: Generate completely type-safe methods
* TINKERPOP-1756 Provide a way to easily mock a RemoteConnection for tests
* TINKERPOP-1759 Improve hashcode and equals for Traverser implementations
* TINKERPOP-1768 Bump to Jackson 2.8.10
* TINKERPOP-1770 Remote traversal timeout
* TINKERPOP-1771 gremlin.bat doesn't support paths containing spaces
* TINKERPOP-1779 Bump to GMavenPlus 1.6
* TINKERPOP-1784 Gremlin Language Test Suite
* TINKERPOP-1785 Gremlin.Net should be strong-name signed
* TINKERPOP-1786 Recipe and missing manifest items for Spark on Yarn
* TINKERPOP-1787 Allow :remote command to accept a user defined Cluster instance
* TINKERPOP-1806 Consistently use Gremlin.Net instead of Gremlin-DotNet
* TINKERPOP-1807 Gremlin-Python doesn't support GraphSON types g:Date, g:Timestamp and g:UUID
* TINKERPOP-1808 Add ability to get the consumer in LambdaSideEffectStep
* TINKERPOP-1811 Improve error reporting for serialization errors between gremlin-python and gremlin-server
* TINKERPOP-1812 ProfileTest assumes that graph implementations will not add their own steps
* TINKERPOP-1813 Subgraph step requires the graph API
* TINKERPOP-1814 Some process tests require the graph API
* TINKERPOP-1820 Include .NET GLV tests on TravisCI
* TINKERPOP-1824 Update netty version to 4.0.52
* TINKERPOP-1827 Gremlin .NET: Test Suite Runner
* TINKERPOP-1829 Improve flexibility of detachment for EventStrategy
* TINKERPOP-1833 DetachedEdge.Builder#setInV and setOutV doesn't return the builder
* TINKERPOP-1835 Bump Netty 4.0.53
* TINKERPOP-1837 Gremlin .NET: Provide type coercion between IDictionary<K, V> instances

[[release-3-2-6]]
=== TinkerPop 3.2.6 (Release Date: August 21, 2017)

This release also includes changes from <<release-3-1-8, 3.1.8>>.

* Bump to Netty 4.0.50
* Registered `HashMap$TreeNode` to Gryo.
* Fixed a lambda-leak in `SackValueStep` where `BiFunction` must be tested for true lambda status.
* Fixed a bug in `RangeByIsCountStrategy` that broke any `ConnectiveStep` that included a child traversal with an optimizable pattern.
* Allowed access to `InjectStep.injections` for `TraversalStrategy` analysis.
* Exceptions that occur during result iteration in Gremlin Server will now return `SCRIPT_EVALUATION_EXCEPTION` rather than `SERVER_ERROR`.
* `AddEdgeStep` attaches detached vertices prior to edge creation.
* Added graph element GraphSON serializers in Gremlin-Python.
* Initialization scripts for Gremlin Server will not timeout.
* Added Gremlin.Net.
* `ProfileTest` is now less stringent about assertions which will reduce burdens on providers.
* `GremlinExecutor` begins timeout of script evaluation at the time the script was submitted and not from the time it began evaluation.
* Added Gremlin.Net.
* `ReferenceFactory` and `DetachedFactory` now detach elements in collections accordingly.
* Deprecated `GryoLiteMessageSerializerV1d0` in favor of `HaltedTraverserStrategy`.
* Deprecated the `useMapperFromGraph` configuration option for Gremlin Server serializers.
* `JavaTranslator` is now smart about handling `BulkSet` and `Tree`.
* Added annotations to the traversal metrics pretty print.
* `EdgeOtherVertexStep` is no longer final and can be extended by providers.
* `EdgeVertexStep` is no longer final and can be extended by providers.
* Deprecated `Transaction.submit(Function)`.
* Fixed `HADOOP_GREMLIN_LIBS` parsing for Windows.
* Improved GraphSON serialization performance around `VertexProperty`.
* Changed some tests in `EventStrategyProcessTest` which were enforcing some unintended semantics around transaction state.
* Added WsAndHttpChannelizer and SaslAndHttpBasicAuthenticationHandler to be allow for servicing Http and Websocket requests to the same server
* Added deep copy of `Bytecode` to `DefaultTraversal.clone()`.

==== Bugs

* TINKERPOP-1385 Refactor Profiling test cases
* TINKERPOP-1679 Detached side-effects aren't attached when remoted
* TINKERPOP-1683 AbstractHadoopGraphComputer on Windows
* TINKERPOP-1691 Some EventStrategyProcessTest assume element state is synced in memory
* TINKERPOP-1704 XXXTranslators are not being respective of BulkSet and Tree.
* TINKERPOP-1727 Bytecode object shallow copied when traversals are cloned
* TINKERPOP-1742 RangeByIsCountStrategy fails for ConnectiveSteps
* TINKERPOP-1743 LambdaRestrictionStrategy does not catch lambdas passed to sack()
* TINKERPOP-1744 Gremlin .NET: Exception from sync execution gets wrapped in AggregateException

==== Improvements

* TINKERPOP-741 Remove Options For Transaction Retry
* TINKERPOP-915 Gremlin Server supports REST and Websockets simultanteously
* TINKERPOP-920 Test case needed for ensuring same cardinality for key.
* TINKERPOP-1552 C# Gremlin Language Variant
* TINKERPOP-1669 EdgeVertexStep should be designed for extension
* TINKERPOP-1676 Improve GraphSON 2.0 Performance  *(breaking)*
* TINKERPOP-1688 Include TraversalMetrics annotation in pretty print
* TINKERPOP-1694 Deprecate useMapperFromGraph
* TINKERPOP-1701 HaltedTraverserStrategy should recurse into collections for detachment.
* TINKERPOP-1703 Make EdgeOtherVertexStep non-final
* TINKERPOP-1708 Add a "Note on Scopes" document
* TINKERPOP-1709 Add a list of all the steps that support by()/from()/to()/as()/option()
* TINKERPOP-1710 Add a note on tree() by-modulation and uniqueness of tree branches.
* TINKERPOP-1714 Gremlin Server scriptEvaluationTimeout should take into account request arrival time
* TINKERPOP-1718 Deprecate GryoLiteMessageSerializerV1d0
* TINKERPOP-1748 Callout comments break code snippets
* TINKERPOP-1749 Bump to Netty 4.0.50

[[release-3-2-5]]
=== TinkerPop 3.2.5 (Release Date: June 12, 2017)

This release also includes changes from <<release-3-1-7, 3.1.7>>.

* Fixed folding of multiple `hasId()` steps into `GraphStep`.
* Added string performance options to `StarGraph`.
* Fixed a bug in `until(predicate)` where it was actually calling `emit(predicate)`.
* Fixed inconsistency in GraphSON serialization of `Path` where properties of graph elements were being included when serialized.
* Improved performance and memory usage of GraphSON when serializing `TinkerGraph` and graph elements.
* Removed use of `stream()` in `DetachedEdge` and `DetachedVertex`.
* Deprecated a constructor in `DetachedEdge` that made use of `Pair` in favor of a new one that just uses the objects that were in the `Pair`.
* Improved error messaging on the `g.addV(Object...)` when passing an invalid arguments.
* Reduced memory usage for TinkerGraph deserialization in GraphSON by streaming vertices and edges.
* Added the `gremlin-archetype-dsl` to demonstrate how to structure a Maven project for a DSL.
* Developed and documented patterns for Domain Specific Language implementations.
* Removed the Groovy dependency from `gremlin-python` and used Groovy Templates and the `gmavenplus-plugin` to generate the python GLV classes.
* Now using Groovy `[...]` map notation in `GroovyTranslator` instead of `new LinkedHashMap(){{ }}`.
* Maintained type information on `Traversal.promise()`.
* Propagated exception to `Future` instead of calling thread in `RemoteConnection`.
* Fixed a bug in `RepeatUnrollStrategy` where `LoopsStep` and `LambdaHolder` should invalidate the strategy's application.
* Deprecated `authentication.className` setting in favor of using `authentication.authenticator`.
* Added `authentication.authenticationHandler` setting.
* Added abstraction to authorization to allow users to plug in their own `AbstractAuthorizationHandler` implementations.
* Fixed a `NullPointerException` bug in `B_LP_O_S_SE_SL_Traverser`.
* `PathRetractionStrategy` now uses the marker-model to reduce recursive lookups of invalidating steps.
* `ProfileStrategy` now uses the marker-model to reduce recursive lookups of `ProfileSideEffectStep`.
* `Mutating` steps now implement `Scoping` interface.
* Fixed a step id compilation bug in `AddVertexStartStep`, `AddVertexStep`, `AddEdgeStep`, and `AddPropertyStep`.
* Added more details to Gremlin Server client side messages - exception hierarchy and stack trace.
* Deprecated "Exception-Class" in the Gremlin Server HTTP protocol in favor of the new "exceptions" field.
* De-registered metrics on Gremlin Server shutdown.
* Added "help" command option on `:remote config` for plugins that support that feature in the Gremlin Console.
* Allowed for multiple scripts and related arguments to be passed to `gremlin.sh` via `-i` and `-e`.
* `LABELED_PATH` requirement is now set if any step in the traversal is labeled.
* Updated `PathRetractionStrategy` to not run if the provided traversal contains a `VertexProgramStep` that has a `LABELED_PATH` requirement.
* Added various metrics to the `GremlinGroovyScriptEngine` around script compilation and exposed them in Gremlin Server.
* Moved the `caffeine` dependency down to `gremlin-groovy` and out of `gremlin-server`.
* Improved script compilation in `GremlinGroovyScriptEngine` to use better caching, log long compile times and prevent failed compilations from recompiling on future requests.
* Synchronized script compilation.
* Logged Script compilation times.
* Prevented failed scripts from recompiling.
* Logged warnings for scripts that take "too long" to compile.
* Improved memory usage of the `GremlinGroovyScriptEngine`.
* Added `cyclicPath().from().to().by()` support to `GraphTraversal`.
* Added `simplePath().from().to().by()` support to `GraphTraversal`.
* Added `path().from().to()` support to `GraphTraversal` so sub-paths can be isolated from the current path.
* Added `FromToModulating` interface for use with `to()`- and `from()`-based step modulators.
* Added `Path.subPath()` which supports isolating a sub-path from `Path` via to/from-labels.
* Fixed `NullPointerException` in `GraphMLReader` that occurred when an `<edge>` didn't have an ID field and the base graph supported ID assignment.
* Added `ScopingStrategy` which will computer and provide all `Scoping` steps with the path labels of the global `Traversal`.
* Split `ComputerVerificationStrategy` into two strategies: `ComputerVerificationStrategy` and `ComputerFinalizationStrategy`.
* Removed `HasTest.g_V_hasId_compilationEquality` from process test suite as it makes too many assumptions about provider compilation.
* Deprecated `CustomizerProvider` infrastructure.
* Deprecated `PluginAcceptor` infrastructure.
* Improved consistency of the application of bindings to `GremlinScriptEngine` implementations in the `BindingsGremlinPlugin`.
* Fixed a bug in OLAP `ComputerAwareStep` where end-step labels were not being appended to the traverser correctly.
* Refactor `SparkContext` handler to support external kill and stop operations.
* Fixed an optimization bug in `LazyBarrierStrategy` around appending barriers to the end of a `Traversal`.
* Fixed an optimization bug in `PathRetractionStrategy` around appending barriers to the end of a `Traversal`.
* `TraverserIterator` in GremlinServer is smart to try and bulk traversers prior to network I/O.
* Improved error handling of compilation failures for very large or highly parameterized script sent to Gremlin Server.
* Fixed a bug in `RangeByIsCountStrategy` that changed the meaning of inner traversals.
* Improved Gremlin-Python Driver implementation by adding a threaded client with basic connection pooling and support for pluggable websocket clients.
* Changed `GraphManager` from a final class implementation to an interface.
* Updated `GraphManager` interface to include methods for opening/instantiating a graph and closing a graph.
* Implemented `DefaultGraphManager` to include previous `GraphManager` functionality and adhere to updated interface.
* Deprecated `GraphManager.getGraphs()` and added `GraphManager.getGraphNames()`.
* Deprecated `GraphManager.getTraversalSources()` and added `GraphManager.getTraversalSourceNames()`.
* Fixed a bug so now users can supply a YAML with an empty `staticVariableTypes` to be used by the `FileSandboxExtension`

==== Bugs

* TINKERPOP-1258 HasTest.g_V_hasId_compilationEquality makes GraphStep assumptions
* TINKERPOP-1528 CountByIsRangeStrategy fails for a particular query
* TINKERPOP-1626 choose() is buggy in OLAP
* TINKERPOP-1638 count() is optimized away in where()
* TINKERPOP-1640 ComputerVerificationStrategy gives false errors
* TINKERPOP-1652 Disable PathRetractionStrategy strategy if VertexProgramStep has LABELLED_PATH requirement
* TINKERPOP-1660 Documentation links should not link to TINKERPOP-xxxx branches
* TINKERPOP-1666 NPE in FileSandboxExtension if staticVariableTypes is empty in supplied YAML file
* TINKERPOP-1668 RepeatUnrollStrategy should not execute if there is a LoopStep used.
* TINKERPOP-1670 End type lost when using promise()
* TINKERPOP-1673 GroovyTranslator produces Gremlin that can't execute on :remote
* TINKERPOP-1675 RemoteStep#processNextStart() throws CompletionException instead of underlying exception
* TINKERPOP-1681 Multiple hasId's are or'd into GraphStep

==== Improvements

* TINKERPOP-761 Some basic mathematical functions / steps
* TINKERPOP-786 Patterns for DSL Development
* TINKERPOP-1044 ResponseMessage should contain server-side exception name.
* TINKERPOP-1095 Create a custom ScriptContext
* TINKERPOP-1266 Make memory available to benchmarks configurable
* TINKERPOP-1303 add help for :remote config for Gephi Plugin
* TINKERPOP-1340 docs do not state at what version an API was introduced (or deprecated)
* TINKERPOP-1387 from and to modulators for path steps
* TINKERPOP-1438 Consider GraphManager as an interface*(breaking)*
* TINKERPOP-1453 Allow Gremlin-Python to handle asynchronous failure
* TINKERPOP-1577 Provide support for Python3 or Python2 in the Docker builds.
* TINKERPOP-1599 implement real gremlin-python driver
* TINKERPOP-1614 Improve documentation for Graph.V() and Graph.E() on main docs page
* TINKERPOP-1618 Remove groovy dependency from gremlin-python
* TINKERPOP-1627 LazyBarrierStrategy should not append an end barrier.
* TINKERPOP-1631 Fix visibility issues with the BindingsGremlinPlugin
* TINKERPOP-1634 Deprecate old methods of GremlinGroovyScriptEngine customization
* TINKERPOP-1642 Improve performance of mutating traversals
* TINKERPOP-1644 Improve script compilation process and include metrics
* TINKERPOP-1653 Allow multiple scripts with arguments to be passed to the Console
* TINKERPOP-1657 Provide abstraction to easily allow different HttpAuth schemes
* TINKERPOP-1663 Validate a maximum for the number of parameters passed to Gremlin Server
* TINKERPOP-1665 Remove unittest from Gremlin-Python tests
* TINKERPOP-1671 Default method for RemoteConnection.submitAsync throws exception from submit on calling thread instead of failing the future
* TINKERPOP-1677 Bump Groovy to 2.4.11
* TINKERPOP-1680 Add string performance options to StarGraph

[[release-3-2-4]]
=== TinkerPop 3.2.4 (Release Date: February 8, 2017)

This release also includes changes from <<release-3-1-6, 3.1.6>>.

* Fixed a bug where `PathProcessor.keepLabels` were not being pushed down into child traversals by `PathRetractionStrategy`.
* Added default `MessagePassingReductionStrategy` for `GraphComputer` that can reduce the number of message passing iterations.
* Fixed a bug associated with user-provided maps and `GroupSideEffectStep`.
* `GroupBiOperator` no longer maintains a detached traversal and thus, no more side-effect related OLAP inconsistencies.
* Added `ProjectedTraverser` which wraps a traverser with a `List<Object>` of projected data.
* Fixed an optimization bug in `CollectingBarrierSteps` where the barrier was being consumed on each `addBarrier()`.
* `OrderGlobalStep` and `SampleGlobalStep` use `ProjectedTraverser` and now can work up to the local star graph in OLAP.
* SASL negotiation supports both a byte array and Base64 encoded bytes as a string for authentication to Gremlin Server.
* Deprecated all test suites in `gremlin-groovy-test` - Graph Providers no longer need to implement these.
* Deprecated `TinkerIoRegistry` replacing it with the more consistently named `TinkerIoRegistryV1d0`.
* Made error messaging more consistent during result iteration timeouts in Gremlin Server.
* Fixed a memory leak in the classloader for the `GremlinGroovyScriptEngine` where classes in the loader were not releasing from memory as a strong reference was always maintained.
* `PathRetractionStrategy` does not add a `NoOpBarrierStep` to the end of local children as its wasted computation in 99% of traversals.
* Fixed a bug in `AddVertexStartStep` where if a side-effect was being used in the parametrization, an NPE occurred.
* Fixed a bug in `LazyBarrierStrategy` where `profile()` was deactivating it accidentally.
* Fixed a bug in `RepeatUnrollStrategy` where stateful `DedupGlobalStep` was cloned and thus, maintained two deduplication sets.
* Added documentation around "terminal steps" in Gremlin: `hasNext()`, `next()`, `toList()`, etc.
* Added specific GraphSON serializers for `RequestMessage` and `ResponseMessage` in GraphSON 2.0.
* Added `CloseableIterator` to allow `Graph` providers who open expensive resources a way to let users release them.
* Fixed minor bug in `gremlin-driver` where closing a session-based `Client` without initializing it could generate an error.
* Relieved synchronization pressure in various areas of `TinkerGraphComputer`.
* Fixed an optimization bug in OLAP-based `DedupGlobalStep` where deduping occurred twice.
* `MemoryComputeKey` now implements `Cloneable` which is useful for `BiOperator` reducers that maintain thread-unsafe state.
* `TinkerGraphComputer` now supports distributed `Memory` with lock-free partition aggregation.
* `TinkerGraph` Gryo and GraphSON deserialization is now configured to use multi-properties.
* Changed behavior of `ElementHelper.areEqual(Property, Property)` to not throw exceptions with `null` arguments.
* Added `GryoVersion` for future flexibility when introducing a new verison of Gryo and moved serializer registrations to it.
* Fixed Gryo serialization of `ConnectiveP` instances.
* Lessened the severity of Gremlin Server logging when it encounters two or more serializers addressing the same mime type.
* Bumped to Netty 4.0.42.final.
* Added `ByteBuffer`, `InetAddress`, `Timestamp` to the list of Gryo supported classes.
* Fixed Gryo serialization of `Class`.
* Fixed GraphSON serialization of enums like `T`, `P`, etc. where values were overriding each other in the GraphSON type registry.
* Fixed a bug in Gremlin-Python around `__.__()` and `__.start()`.
* Fixed a bug around long serialization in Gremlin-Python when using Python3.
* Deprecated `TraversalSource.withBindings()` as it is no longer needed in Gremlin-Java and never was needed for other variants.
* Fixed a bug in Gremlin-Java `Bytecode` where anonymous traversals were not aware of parent bindings.
* Fixed a bug in Gremlin-Java GraphSON deserialization around `P.within()` and `P.without()`.
* Converted Spark process suite tests to "integration" tests.
* Fixed a bug in `InlineFilterStrategy` having to do with folding `HasContainers` into `VertexStep`.
* Deprecated `HasContainer.makeHasContainers()` which was used to dissect `AndP` and shouldn't be used at the TinkerPop-level.
* `GraphTraversal.has()` now will try and fold-left `HasContainer` if end step is a `HasContainerHolder`.
* Created explicit `P`-predicate methods for `GraphTraversal.hasXXX()`.
* Fixed a bug in `FilterRankStrategy` around `where().by()` ordering.
* Added another optimization in `RangeByIsCountStrategy`, that removes `count().is()` altogether if it's not needed.
* Fixed a OLAP `MatchStep.clone()`-bug that occurs when the `match()` is in a local child.
* Added another optimization in `RangeByIsCountStrategy`, that removes `count().is()` altogether if it's not needed.
* Fixed a bug in `RangeByIsCountStrategy` where labeled parents shouldn't have the strategy applied to their children.
* Fixed a bug in `PathRetractionStrategy` where `MatchEndStep` labels were being dropped when they shouldn't be.
* Added `TinkerGraphCountStrategy` which translates `g.V().map*.count()` patterns into direct `Map.size()` calls in `TinkerGraph`.
* Added `Path.head()` and `Path.isEmpty()` with default method implementations.
* Fixed a `NoSuchElementException` bug with `GroupXXXStep` where if the reduced `TraverserSet` is empty, don't add the key/value.
* Fixed a `NullPointerException` bug with profiling `GroupSideEffectStep` in OLTP.
* Improved ability to release resources in `GraphProvider` instances in the test suite.
* Factored `GremlinPlugin` functionality out of gremlin-groovy and into gremlin-core - related classes were deprecated.
* Added a `force` option for killing sessions without waiting for transaction close or timeout of a currently running job or multiple jobs.
* Deprecated `Session.kill()` and `Session.manualKill()`.
* Added `Traversal.promise()` method to allow for asynchronous traversal processing on "remote" traversals.
* Deprecated `RemoteConnection.submit(Bytecode)` in favor of `submitAsync(Bytecode)`.
* Added `choose(predicate,traversal)` and `choose(traversal,traversal)` to effect if/then-semantics (no else). Equivalent to `choose(x,y,identity())`.
* Removed `ImmutablePath.TailPath` as it is no longer required with new recursion model.
* Removed call stack recursion in `ImmutablePath`.
* Gremlin-Python serializes `Bytecode` as an object (instead of a JSON string) when submit over the `RemoteConnection`.
* Fixed the handling of the `DriverRemoteConnection` pass-through configurations to the driver.
* `IncidentToAdjacentStrategy` now uses a hidden label marker model to avoid repeated recursion for invalidating steps.
* `PathProcessorStrategy` can inline certain `where(traversal)`-steps in order to increase the likelihood of star-local children.
* `SparkGraphComputer` no longer starts a worker iteration if the worker's partition is empty.
* Added `ProjectStep.getProjectKeys()` for strategies that rely on such information.
* Added `VertexFeatures.supportsDuplicateMultiProperties()` for graphs that only support unique values in multi-properties.
* Deprecated the "performance" tests in `OptIn`.
* Deprecated `getInstance()` methods in favor of `instance()` for better consistency with the rest of the API.
* Block calls to "remote" traversal side-effects until the traversal read is complete which signifies an end to iteration.
* Added `Pick.none` and `Pick.any` to the serializers and importers.
* Added a class loader to `TraversalStrategies.GlobalCache` which guarantees strategies are registered prior to `GlobalCache.getStrategies()`.
* Fixed a severe bug where `GraphComputer` strategies are not being loaded until the second use of the traversal source.
* The root traversal now throws regular `NoSuchElementException` instead of `FastNoSuchElementException`. (*breaking*)
* Added a short sleep to prevent traversal from finishing before it can be interrupted during `TraversalInterruptionComputerTest`.
* Added support for SSL client authentication

==== Bugs

* TINKERPOP-1380 dedup() doesn't dedup in rare cases
* TINKERPOP-1384 Description of filter function in traversal documentation
* TINKERPOP-1428 profile() throws NPE for union(group, group)
* TINKERPOP-1521 Mutating steps don't recognize side-effects
* TINKERPOP-1525 Plug VertexProgram iteration leak on empty Spark RDD partitions
* TINKERPOP-1534 Gremlin Server instances leaking in tests
* TINKERPOP-1537 Python tests should not use hard-coded number of workers
* TINKERPOP-1547 Two bugs found associated with MatchStep: Path retraction and range count.
* TINKERPOP-1548 Traversals can complete before interrupted in TraversalInterruptionComputerTest
* TINKERPOP-1560 Cache in GroovyClassLoader may continue to grow
* TINKERPOP-1561 gremiln-python GraphSONWriter doesn't properly serialize long in Python 3.5
* TINKERPOP-1567 GraphSON deserialization fails with within('a')
* TINKERPOP-1573 Bindings don't work in coalesce
* TINKERPOP-1576 gremlin-python calls non-existent methods
* TINKERPOP-1581 Gremlin-Python driver connection is not thread safe.
* TINKERPOP-1583 PathRetractionStrategy retracts keys that are actually needed
* TINKERPOP-1585 OLAP dedup over non elements
* TINKERPOP-1587 Gremlin Server Subgraph Cardinality Not Respected
* TINKERPOP-1594 LazyBarrierStrategy does not activate with ProfileStep
* TINKERPOP-1605 gremlin-console 3.2.3 -e can no longer take paths relative to current working directory

==== Improvements

* TINKERPOP-887 FastNoSuchElementException hides stack trace in client code
* TINKERPOP-919 Features needs to specify whether 2 vertex properties with same key/value is allowed.
* TINKERPOP-932 Add ability to cancel script execution associated with a Gremlin Server Session
* TINKERPOP-1248 OrderGlobalStep should use local star graph to compute sorts, prior to reduction.
* TINKERPOP-1261 Side-effect group().by() can't handle user-defined maps
* TINKERPOP-1292 TinkerGraphComputer VertexProgramInterceptors
* TINKERPOP-1372 ImmutablePath should not use Java recursion (call stacks are wack)
* TINKERPOP-1433 Add steps to dev docs to help committers get their keys in order
* TINKERPOP-1434 Block calls to traversal side-effects until read is complete
* TINKERPOP-1471 IncidentToAdjacentStrategy use hidden marker to avoid repeated recursion.
* TINKERPOP-1473 Given PathRetractionStrategy, PathProcessorStrategy can be extended to support partial where() inlining.
* TINKERPOP-1482 has(x).has(y) chains should be has(x.and(y))
* TINKERPOP-1490 Provider a Future based Traversal.async(Function<Traversal,V>) terminal step
* TINKERPOP-1502 Chained has()-steps should simply left-append HasContainers in Gremlin-Java.
* TINKERPOP-1507 Pick.any and Pick.none are not in GraphSON or Gremlin-Python
* TINKERPOP-1508 Add choose(predicate,trueTraversal)
* TINKERPOP-1527 Do not override registered strategies in TraversalStrategies.GlobalCache
* TINKERPOP-1530 Consistent use of instance()
* TINKERPOP-1539 Create a ComplexTraversalTest with crazy nested gnarly traversals.
* TINKERPOP-1542 Add Path.isEmpty() with a default implementation.
* TINKERPOP-1562 Migrate ScriptEngine-related code to gremlin-core
* TINKERPOP-1570 Bump to Netty 4.0.42
* TINKERPOP-1582 TraversalOpProcessor does not support custom serializers
* TINKERPOP-1584 Add gryo serializers to support types covered in GraphSON
* TINKERPOP-1588 Added Terminal Steps section to the docs
* TINKERPOP-1589 Re-Introduce CloseableIterator
* TINKERPOP-1590 Create TinkerWorkerMemory and Partitioned Vertices
* TINKERPOP-1600 Consistent use of base 64 encoded bytes for SASL negotiation
* TINKERPOP-1602 Support SSL client certificate authentication
* TINKERPOP-1606 Refactor GroupStep to not have the reduction traversal included in its BiOperator.
* TINKERPOP-1610 Deprecate gremlin-groovy-test provider based tests
* TINKERPOP-1617 Create a SingleIterationStrategy which will do its best to rewrite OLAP traversals to not message pass.

[[release-3-2-3]]
=== TinkerPop 3.2.3 (Release Date: October 17, 2016)

This release also includes changes from <<release-3-1-5, 3.1.5>>.

* Restructured Gremlin-Python's GraphSON I/O package to make it easier for users to register serializers/deserializers. (*breaking*)
* Fixed a bug with `TraversalOpProcessor` that was returning a final result prior to committing the transaction.
* Fixed a bug in `ConnectiveStrategy` where infix and/or was not correctly reasoning on `choose()` `HasNextStep` injections.
* Increased performance of `CredentialGraph` authentication.
* Removed Java 8 stream usage from `TraversalHelper` for performance reasons.
* Fixed a bug in `RepeatStep` where `emit().as('x')` wasn't adding the step labels to the emit-traverser.
* Added `GraphComputing.atMaster(boolean)` to allow steps to know whether they are executing at master or distributed at workers.
* Fixed a bug in OLAP where `DedupGlobalStep` wasn't de-duping local master traversers.
* Added `HasContainerHolder.removeHasContainer()`-method with default `UnsupportedOperationException` implementation.
* `TraversalSource.withComputer()` is simplified to add a `VertexProgramStrategy`. Easier for language variants.
* Fixed a `Set`, `List`, `Map` bug in the various `Translators` where such collections were not being internally translated.
* Fixed a `Bytecode` bug where nested structures (map, list, set) were not being analyzed for bindings and bytecode conversions.
* Fixed a `String` bug in `GroovyTranslator` and `PythonTranslator` where if the string has double-quotes it now uses """ """.
* Added a default `TraversalStrategy.getConfiguration()` which returns the configuration needed to construct the strategy.
* `Computer` instances can be created with `Computer.create(Configuration)` and accessed via `Computer.getConf()`.
* Every `TraversalStrategy` can be created via a `Configuration` and a static `MyStrategy.create(Configuration)`.
* Added language-agnostic `TraversalStrategy` support in `Bytecode`.
* Added `PartitionStrategy.Builder.readPartitions()` and deprecated `PartitionStrategy.Builder.addPartition()`.
* A new version of `LazyBarrierStrategy` has been created and added to the default strategies.
* `FilterRankStrategy` now propagates labels "right" over non-`Scoping` filters.
* Fixed a bug in `ConnectiveP` where nested equivalent connectives should be inlined.
* Fixed a bug in `IncidentToAdjacentStrategy` where `TreeStep` traversals were allowed.
* Fixed a end-step label bug in `MatchPredicateStrategy`.
* Fixed a bug in `MatchPredicateStrategy` where inlined traversals did not have strategies applied to it.
* Fixed a bug in `RepeatUnrollStrategy` where inlined traversal did not have strategies applied to it.
* Fixed padding of prompt in Gremlin Console when the number of lines went beyond a single digit.
* Fixed GraphSON 2.0 namespace for `TinkerGraph` to be "tinker" instead of "gremlin".
* Dropped serialization support in GraphSON 2.0 for `Calendar`, `TimeZone`, and `Timestamp`.
* Added `TraversalHelper.copyLabels()` for copying (or moving) labels form one step to another.
* Added `TraversalHelper.applySingleLevelStrategies()` which will apply a subset of strategies but not walk the child tree.
* Added the concept that hidden labels using during traversal compilation are removed at the end during `StandardVerificationStrategy`. (*breaking*)
* Added `InlineFilterStrategy` which will determine if various `TraversalParent` children are filters and if so, inline them.
* Removed `IdentityRemovalStrategy` from the default listing as its not worth the clock cycles.
* Removed the "!" symbol in `NotStep.toString()` as it is confusing and the `NotStep`-name is sufficient.
* Fixed a bug in `TraversalVertexProgram` (OLAP) around ordering and connectives (i.e. `and()` and `or()`).
* Added `AbstractGremlinProcessTest.checkOrderedResults()` to make testing ordered results easier.
* `AbstractLambdaTraversal` now supports a `bypassTraversal` where it is possible for strategies to redefine such lambda traversals.
* Added an internal utility `ClassFilterStep` which determines if the traverser object's class is an instance of the provided class.
* `ConnectiveStep` extends `FilterStep` and thus, is more appropriately categorized in the step hierarchy.
* `PropertyMapStep` supports a provided traversal for accessing the properties of the element. (*breaking*)
* `SubgraphStrategy` now supports vertex property filtering.
* Fixed a bug in Gremlin-Python `P` where predicates reversed the order of the predicates.
* Added tests to `DedupTest` for the `dedup(Scope, String...)` overload.
* Added more detailed reference documentation for IO formats.
* Fixed a bug in serialization of `Lambda` instances in GraphSON, which prevented their use in remote traversals.
* Fixed a naming bug in Gremlin-Python where `P._and` and `P._or` should be `P.and_` and `P.or_`. (*breaking*)
* `where()` predicate-based steps now support `by()`-modulation.
* Added Gryo serialization for `Bytecode`.
* Moved utility-based serializers to `UtilSerializers` for Gryo - these classes were private and hence this change is non-breaking.
* `TraversalRing` returns a `null` if it does not contain traversals (previously `IdentityTraversal`).
* Deprecated `Graph.Exceptions.elementNotFoundException()` as it was not used in the code base outside of the test suite.
* Fixed a `JavaTranslator` bug where `Bytecode` instructions were being mutated during translation.
* Added `Path` to Gremlin-Python with respective GraphSON 2.0 deserializer.
* `Traversal` and `TraversalSource` now implement `AutoCloseable`.
* Added "keep-alive" functionality to the Java driver, which will send a heartbeat to the server when normal request activity on a connection stops for a period of time.
* Renamed the `empty.result.indicator` preference to `result.indicator.null` in Gremlin Console
* If `result.indicator.null` is set to an empty string, then no "result line" is printed in Gremlin Console.
* Deprecated `reconnectInitialDelay` on the Java driver.
* Added some validations to `Cluster` instance building.
* Produced better errors in `readGraph` of `GryoReader` and `GraphSONReader` if a `Vertex` cannot be found in the cache on edge loading.
* VertexPrograms can now declare traverser requirements, e.g. to have access to the path when used with `.program()`.
* New build options for `gremlin-python` where `-DglvPython` is no longer required.
* Added missing `InetAddress` to GraphSON extension module.
* Added new recipe for "Pagination".
* Added new recipe for "Recommendation".
* Added functionality to Gremlin-Server REST endpoint to forward Exception Messages and Class in HTTP Response
* Gremlin Server `TraversalOpProcessor` now returns confirmation upon `Op` `close`.
* Added `close` method Java driver and Python driver `DriverRemoteTraversalSideEffects`.

==== Bugs

* TINKERPOP-1423 IncidentToAdjacentStrategy should be disabled for tree steps
* TINKERPOP-1440 g:Path needs a GraphSON deserializer in Gremlin-Python
* TINKERPOP-1457 Groovy Lambdas for remote traversals not serializable
* TINKERPOP-1458 Gremlin Server doesn't return confirmation upon Traversal OpProcessor "close" op
* TINKERPOP-1466 PeerPressureTest has been failing recently
* TINKERPOP-1472 RepeatUnrollStrategy does not semi-compile inlined repeat traversal
* TINKERPOP-1476 TinkerGraph does not get typed with the right type name in GraphSON
* TINKERPOP-1495 Global list deduplication doesn't work in OLAP
* TINKERPOP-1500 and/or infix and choose() do not work correctly.
* TINKERPOP-1511 Remote client addV, V()

==== Improvements

* TINKERPOP-790 Implement AutoCloseable on TraversalSource
* TINKERPOP-944 Deprecate Graph.Exceptions.elementNotFound
* TINKERPOP-1189 SimpleAuthenticator over HttpChannelizer makes Gremlin Server pretty slow and consumes more CPU
* TINKERPOP-1249 Gremlin driver to periodically issue ping / heartbeat to gremlin server
* TINKERPOP-1280 VertexPrograms should declare traverser requirements
* TINKERPOP-1330 by()-modulation for where()
* TINKERPOP-1409 Make the "null" return in the gremlin console into something more understandable  *(breaking)*
* TINKERPOP-1431 Documentation generation requires tests to execute on gremlin-python
* TINKERPOP-1437 Add tests for dedup(Scope) in DedupTest
* TINKERPOP-1444 Benchmark bytecode->Traversal creation and implement GremlinServer cache if necessary.
* TINKERPOP-1448 gremlin-python should be Python 2/3 compatible
* TINKERPOP-1449 Streamline gremlin-python build
* TINKERPOP-1455 Provide String-based withStrategy()/withoutStrategy() for language variant usage
* TINKERPOP-1456 Support SubgraphStrategy.vertexProperties().
* TINKERPOP-1460 Deprecate reconnectInitialDelay in Java driver
* TINKERPOP-1464 Gryo Serialization for Bytecode
* TINKERPOP-1469 Get rid of Stream-usage in TraversalHelper
* TINKERPOP-1470 InlineFilterStrategy should try and P.or() has() children in OrSteps.
* TINKERPOP-1486 Improve API of RemoteConnection
* TINKERPOP-1487 Reference Documentation for IO
* TINKERPOP-1488 Make LazyBarrierStrategy part of the default TraversalStrategies *(breaking)*
* TINKERPOP-1492 RemoteStrategy or the RemoteConnection should append a lazy barrier().
* TINKERPOP-1423 IncidentToAdjacentStrategy should be disabled for tree steps
* TINKERPOP-1440 g:Path needs a GraphSON deserializer in Gremlin-Python
* TINKERPOP-1457 Groovy Lambdas for remote traversals not serializable
* TINKERPOP-1458 Gremlin Server doesn't return confirmation upon Traversal OpProcessor "close" op
* TINKERPOP-1466 PeerPressureTest has been failing recently
* TINKERPOP-1472 RepeatUnrollStrategy does not semi-compile inlined repeat traversal
* TINKERPOP-1495 Global list deduplication doesn't work in OLAP
* TINKERPOP-1500 and/or infix and choose() do not work correctly.
* TINKERPOP-1511 Remote client addV, V()

[[release-3-2-2]]
=== TinkerPop 3.2.2 (Release Date: September 6, 2016)

This release also includes changes from <<release-3-1-4, 3.1.4>>.

* Included GraphSON as a default serializer (in addition to Gryo, which was already present) in Gremlin Server if none are defined.
* Added `gremlin-python` package as a Gremlin language variant in Python.
* Added `Bytecode` which specifies the instructions and arguments used to construct a traversal.
* Created an experimental GraphSON representation of `Bytecode` that will be considered unstable until 3.3.0.
* Added `Translator` which allows from the translation of `Bytecode` into some other form (e.g. script, `Traversal`, etc.).
* Added `JavaTranslator`, `GroovyTranslator`, `PythonTranslator`, and `JythonTranslator` for translating `Bytecode` accordingly.
* Added `TranslationStrategy` to `gremlin-test` so translators can be tested against the process test suite.
* Added `Traversal.Admin.nextTraverser()` to get the next result in bulk-form (w/ default implementation).
* Added `TraversalSource.getAnonymousTraversalClass()` (w/ default implementation).
* Added `GremlinScriptEngine` interface which specifies a `eval(Bytecode, Bindings)` method.
* Deprecated `RemoteGraph` in favor of `TraversalSource.withRemote()` as it is more technically correct to tie a remote traversal to the `TraversalSource` than a `Graph` instance.
* `GremlinGroovyScriptEngine` implements `GremlinScriptEngine`.
* Added `GremlinJythonScriptEngine` which implements `GremlinScriptEngine`.
* Removed support for submitting a Java serialized `Traversal` to Gremlin Server.
* Removed a largely internal feature that supported automatic unrolling of traversers in the Gremlin Driver.
* Made it possible to directly initialize `OpProcessor` implementations with server `Settings`.
* Included GraphSON as a default serializer (in addition to Gryo, which was already present) in Gremlin Server if none are defined
* Introduced GraphSON 2.0.
* Deprecated `embedTypes` on the builder for `GraphSONMapper`.
* Bumped to Netty 4.0.40.final.
* Defaulted the `gremlinPool` setting in Gremlin Server to be zero, which will instructs it to use `Runtime.availableProcessors()` for that settings.
* Changed scope of log4j dependencies so that they would only be used in tests and the binary distributions of Gremlin Console and Server.
* Deprecated `Io.Builder.registry()` in favor of the newly introduced `Io.Builder.onMapper()`.
* Added new recipe for "Traversal Induced Values".
* Fixed a potential leak of a `ReferenceCounted` resource in Gremlin Server.
* Added class registrations for `Map.Entry` implementations to `GryoMapper`.
* Added methods to retrieve `Cluster` settings in `gremlin-driver`.
* Fixed a severe bug in `SubgraphStrategy`.
* Deprecated `SubgraphStrategy.Builder.vertexCriterion()/edgeCriterion()` in favor of `vertices()/edges()`.
* Fixed a small bug in `StandardVerificationStrategy` that caused verification to fail when `withPath` was used in conjunction with `ProfileStep`.
* Added color preferences
* Added input, result prompt preferences
* Added multi-line indicator in Gremlin Console

==== Bugs

* TINKERPOP-810 store not visible
* TINKERPOP-1151 slf4j-log4j12 / log4j is only required for testing *(breaking)*
* TINKERPOP-1383 publish-docs.sh might publish to current too early
* TINKERPOP-1390 IdentityRemoveStrategyTest fails randomly
* TINKERPOP-1400 SubgraphStrategy introduces infinite recursion if filter has Vertex/Edge steps.
* TINKERPOP-1405 profile() doesn't like withPath()

==== Improvements

* TINKERPOP-1037 Gremlin shell output coloring
* TINKERPOP-1226 Gremlin Console should :clear automagically after "Display stack trace."
* TINKERPOP-1230 Serialising lambdas for RemoteGraph
* TINKERPOP-1274 GraphSON Version 2.0
* TINKERPOP-1278 Implement Gremlin-Python and general purpose language variant test infrastructure
* TINKERPOP-1285 Gremline console does not differentiate between multi-line and single-line input
* TINKERPOP-1334 Provide a way to pull gremlin.driver.Cluster connection settings.
* TINKERPOP-1347 RemoteConnection needs to provide TraversalSideEffects. *(breaking)*
* TINKERPOP-1373 Default gremlinPool to number of cores
* TINKERPOP-1386 Bump to Netty 4.0.40.Final
* TINKERPOP-1392 Remove support for java serialized Traversal *(breaking)*
* TINKERPOP-1394 Fix links in Recipes doc
* TINKERPOP-1396 Traversal Induced Values Recipe
* TINKERPOP-1402 Impossible for graph implementations to provide a class resolver for Gryo IO
* TINKERPOP-1407 Default serializers for Gremlin Server
* TINKERPOP-1425 Use trailing underscores in gremlin-python

[[release-3-2-1]]
=== TinkerPop 3.2.1 (Release Date: July 18, 2016)

This release also includes changes from <<release-3-1-3, 3.1.3>>.

* `PathProcessor` steps now have the ability (if configured through a strategy) to drop `Traverser` path segments.
* `MatchStep` in OLTP has a lazy barrier to increase the probability of bulking.
* Added `PathRetractionStrategy` which will remove labeled path segments that will no longer be referenced.
* Added `Path.retract()` to support retracting paths based on labels.
* Optimized `ImmutablePath` and `MutablePath` equality code removing significant unnecessary object creation code.
* Bumped to Groovy 2.4.7.
* Added `RepeatUnrollStrategy` to linearize a `repeat()`-traversal if loop amount is known at compile time.
* Fixed a bug in `BranchStep` around child integration during `clone()`.
* Fixed a bug in `AbstractStep` around label set cloning.
* Added `TraversalStrategyPerformanceTest` for verifying the performance gains of optimization-based traversal strategies.
* `TraversalExplanation.prettyPrint()` exists which provides word wrapping and GremlinConsole is smart to use console width to control `toString()`.
* `TraversalOpProcessor` (`RemoteConnection`) uses `HaltedTraverserStrategy` metadata to determine detachment procedure prior to returning results.
* Allow DFS paths in `HADOOP_GREMLIN_LIBS`.
* Added a safer serializer infrastructure for use with `SparkGraphComputer` that uses `KryoSerializer` and the new `GryoRegistrator`.
* Added `HaltedTraverserStrategy` to allow users to get back different element detachments in OLAP.
* Fixed a `NullPointerException` bug around nested `group()`-steps in OLAP.
* Fixed a severe bug around halted traversers in a multi-job OLAP traversal chain.
* Ensure a separation of `GraphComputer` and `VertexProgram` configurations in `SparkGraphComputer` and `GiraphGraphComputer`.
* `PeerPressureVertexProgram` now supports dynamic initial vote strength calculations.
* Added `EmptyMemory` for ease of use when no memory exists.
* Updated `VertexComputing.generateProgram()` API to include `Memory`. *(breaking)*
* `ImmutablePath.TailPath` is now serializable like `ImmutablePath`.
* Added `ConfigurationCompilerProvider` which allows fine-grained control of some of the internal `GremlinGroovyScriptEngine` settings at the Groovy compilation level.
* Intoduced the `application/vnd.gremlin-v1.0+gryo-lite` serialization type to Gremlin Server which users "reference" elements rather than "detached".
* `GryoMapper` allows overrides of existing serializers on calls to `addCustom` on the builder.
* Added a traversal style guide to the recipes cookbook.
* Fixed a bug in master-traversal traverser propagation.
* Added useful methods for custom `VertexPrograms` to be used with `program()`-step.
* Increased the test coverage around traverser propagation within a multi-job OLAP traversal.
* Added tests to validate the status of a transaction immediately following calls to close.
* Added tests to ensure that threaded transactions cannot be re-used.
* `GraphFilter` helper methods are now more intelligent when determining edge direction/label legality.
* Added `GraphFilterStrategy` to automatically construct `GraphFilters` via traversal introspection in OLAP.
* Updated the Gephi Plugin to support Gephi 0.9.x.
* Increased the testing and scope of `TraversalHelper.isLocalStarGraph()`.
* Changed signature of `get_g_VXlistXv1_v2_v3XX_name` and `get_g_VXlistX1_2_3XX_name` of `VertexTest` to take arguments for the `Traversal` to be constructed by extending classes.
* Added `VertexProgramInterceptor` interface as a general pattern for `GraphComputer` providers to use for bypassing `GraphComputer` semantics where appropriate.
* Added `SparkStarBarrierInterceptor` that uses Spark DSL for local star graph traversals that end with a `ReducingBarrierStep`.
* Added `SparkInterceptorStrategy` which identifies which interceptor to use (if any) given the submitted `VertexProgram`.
* Added `SparkSingleIterationStrategy` that does not partition nor cache the graph RDD if the traversal does not message pass.
* Added more helper methods to `TraversalHelper` for handling scoped traversal children.
* Deprecated all "performance" tests based on "JUnit Benchmarks".
* `SparkGraphComputer` no longer shuffles empty views or empty outgoing messages in order to save time and space.
* `TraversalVertexProgram` no longer maintains empty halted traverser properties in order to save space.
* Added `List<P<V>>` constructors to `ConnectiveP`, `AndP`, and `OrP` for ease of use.
* Added support for interactive (`-i`) and execute (`-e`) modes for Gremlin Console.
* Displayed line numbers for script execution failures of `-e` and `-i`.
* Improved messaging around script execution errors in Gremlin Console.
* Added "help" support to Gremlin Console with the `-h` flag.
* Added options to better control verbosity of Gremlin Console output with `-Q`, `-V` and `-D`.
* Deprecated the `ScriptExecutor` - the `-e` option to `gremlin.sh` is now handled by `Console`.
* `Traversal` now allows cancellation with `Thread.interrupt()`.
* Added a Gremlin language variant tutorial teaching people how to embed Gremlin in a host programming language.

==== Bugs

* TINKERPOP-1281 Memory.HALTED_TRAVERSER transience is not sound.
* TINKERPOP-1305 HALTED_TRAVERSERS hold wrong information
* TINKERPOP-1307 NPE with OLTP nested group() in an OLAP group() traversal
* TINKERPOP-1323 ComputerVerificationStrategy fails for nested match() steps
* TINKERPOP-1341 UnshadedKryoAdapter fails to deserialize StarGraph when SparkConf sets spark.rdd.compress=true whereas GryoSerializer works
* TINKERPOP-1348 TraversalInterruptionTest success dependent on iteration order

==== Improvements

* TINKERPOP-818 Consider a P.type()
* TINKERPOP-946 Traversal respecting Thread.interrupt()
* TINKERPOP-947 Enforce semantics of threaded transactions as manual *(breaking)*
* TINKERPOP-1059 Add test to ensure transaction opening happens at read/write and not on close *(breaking)*
* TINKERPOP-1071 Enhance pre-processor output
* TINKERPOP-1091 Get KryoSerializer to work natively. *(breaking)*
* TINKERPOP-1120 If there is no view nor messages, don't create empty views/messages in SparkExecutor
* TINKERPOP-1144 Improve ScriptElementFactory
* TINKERPOP-1155 gremlin.sh -e doesn't log line numbers for errors
* TINKERPOP-1156 gremlin.sh could use a help text
* TINKERPOP-1157 gremlin.sh should allow you to execute a script and go interactive on error or completion
* TINKERPOP-1232 Write a tutorial demonstrating the 3 ways to write a Gremlin language variant.
* TINKERPOP-1254 Support dropping traverser path information when it is no longer needed.
* TINKERPOP-1268 Improve script execution options for console *(breaking)*
* TINKERPOP-1273 Deprecate old performance tests
* TINKERPOP-1276 Deprecate serializedResponseTimeout
* TINKERPOP-1279 Add Iterable<V> parameter constructor to ConnectiveP subclasses
* TINKERPOP-1282 Add more compliance tests around how memory and vertex compute keys are propagated in chained OLAP.
* TINKERPOP-1286 Add Recipes documentation
* TINKERPOP-1288 Support gremlin.spark.skipPartitioning configuration.
* TINKERPOP-1290 Create VertexProgramInterceptor as a pattern for GraphComputer strategies.
* TINKERPOP-1293 Implement GraphFilterStrategy as a default registration for GraphComputer
* TINKERPOP-1294 Deprecate use of junit-benchmarks
* TINKERPOP-1297 Gephi plugin on Gephi 0.9.x  *(breaking)*
* TINKERPOP-1299 Refactor TraversalVertexProgram to make it easier to understand.
* TINKERPOP-1308 Serialize to "reference" for Gremlin Server
* TINKERPOP-1310 Allow OLAP to return properties as Detached
* TINKERPOP-1321 Loosen coupling between TinkerPop serialization logic and shaded Kryo
* TINKERPOP-1322 Provide fine-grained control of CompilerConfiguration
* TINKERPOP-1328 Provide [gremlin-python] as an code executor in docs
* TINKERPOP-1331 HADOOP_GREMLIN_LIBS can only point to local file system
* TINKERPOP-1332 Improve .explain() Dialogue
* TINKERPOP-1338 Bump to Groovy 2.4.7
* TINKERPOP-1349 RepeatUnrollStrategy should unroll loops while maintaining equivalent semantics.
* TINKERPOP-1355 Design HasContainer for extension

[[release-3-2-0-incubating]]
=== TinkerPop 3.2.0 (Release Date: April 8, 2016)

This release also includes changes from <<release-3-1-2-incubating, 3.1.2-incubating>>.

* Bumped to Neo4j 2.3.3.
* Renamed variable `local` to `fs` in `HadoopGremlinPlugin` to avoid a naming conflict with `Scope.local`. *(breaking)*
* Added `GraphTraversal.optional()` which will use the inner traversal if it returns results, else it won't.
* `GroupStep` and `GroupSideEffectStep` make use of mid-traversal reducers to limit memory consumption in OLAP.
* Added `GraphTraversal.program(VertexProgram)` to allow arbitrary user vertex programs in OLAP.
* Added `GraphTraversal.project()` for creating a `Map<String,E>` given the current traverser and an arbitrary number of `by()`-modulators.
* `HADOOP_GREMLIN_LIBS` can now reference a directory in HDFS and will be used if the directory does not exist locally.
* Added `gremlin-benchmark` module with JMH benchmarking base classes that can be used for further benchmark development.
* `TraversalStrategies.GlobalCache` supports both `Graph` and `GraphComputer` strategy registrations.
* `select("a","b").by("name").by("age")`-style traversals now work in OLAP with new `PathProcessorStrategy`.
* `DedupGlobalStep` can now handle star-bound `by()`-modulators and scoped keys on `GraphComputer`.
* Added `Computer` which is a builder for `GraphComputers` that is serializable.
* `PersistedOutputRDD` now implements `PersistResultGraphAware` and thus, no more unneeded warnings when using it.
* Renamed `StandardTraversalMetrics` to `DefaultTraversalMetrics` given the `DefaultXXX`-convention throughout. *(breaking)*
* Bumped to Apache Hadoop 2.7.2.
* Fixed a bug around profiling and nested traversals.
* Added `gremlin.hadoop.defaultGraphComputer` so users can use `graph.compute()` with `HadoopGraph`.
* Added `gremlin.hadoop.graphReader` and `gremlin.hadoop.graphWriter` which can handled `XXXFormats` and `XXXRDDs`.
* Deprecated `gremlin.hadoop.graphInputFormat`, `gremlin.hadoop.graphOutputFormat`, `gremlin.spark.graphInputRDD`, and `gremlin.spark.graphOutputRDD`.
* If no configuration is provided to `HadoopPools` it uses the default configuration to create a pool once and only once per JVM.
* Implemented `RemoteGraph`, `RemoteConnection`, and `RemoteStrategy`.
* Added validation to `GryoMapper` Kryo identifiers before construction to prevent accidental duplicates.
* Added `GraphStep.addIds()` which is useful for `HasContainer` "fold ins."
* Added a static `GraphStep.processHashContainerIds()` helper for handling id-based `HasContainers`.
* `GraphStep` implementations should have `g.V().hasId(x)` and `g.V(x)` compile equivalently. *(breaking)*
* Optimized `ExpandableStepIterator` with simpler logic and increased the likelihood of bulking.
* Optimized `TraverserRequirement` calculations.
* `Step.addStart()` and `Step.addStarts()` now take `Traverser.Admin<S>` and `Traverser.Admin<S>`, respectively. *(breaking)*
* `Step.processNextStart()` and `Step.next()` now return `Traverser.Admin<E>`. *(breaking)*
* `Traversal.addTraverserRequirement()` method removed. *(breaking)*
* Fixed a `hashCode()` bug in `OrderGlobalStep` and `OrderLocalStep`.
* Added `OrderLimitStrategy` which will ensure that partitions are limited before being merged in OLAP.
* `ComparatorHolder` now separates the traversal from the comparator. *(breaking)*
* Bumped to Apache Spark 1.6.1.
* If no Spark serializer is provided then `GryoSerializer` is the default, not `JavaSerializer`.
* Added `Operator.sumLong` as a optimized binary operator intended to be used by `Memory` reducers that know they are dealing with longs.
* Traversers from `ComputerResultStep` are no longer attached. Attaching is only used in TinkerPop's test suite via `System.getProperties()`.
* Fixed a `hashCode()`/`equals()` bug in `MessageScope`.
* Fixed a severe `Traversal` cloning issue that caused inconsistent `TraversalSideEffects`.
* `TraversalSideEffects` remain consistent and usable across multiple chained OLAP jobs.
* Added `MemoryTraversalSideEffects` which wraps `Memory` in a `TraversalSideEffects` for use in OLAP.
* `TraversalSideEffects` are now fully functional in OLAP save that an accurate global view is possible at the start of an iteration (not during).
* Updated the `TraversalSideEffects` API to support registered reducers and updated `get()`-semantics. *(breaking)*
* Split existing `profile()` into `ProfileStep` and `ProfileSideEffectStep`.
* The `profile()`-step acts like a reducing barrier and emits `TraversalMetrics` without the need for `cap()`. *(breaking)*
* Added `LocalBarrier` interface to allow traversers to remain distributed during an iteration so as to reduce cluster traffic.
* Added `NoOpBarrierStep` as a `LocalBarrier` implementation of `LambdaCollectingBarrierStep(noOp)`.
* `AggregateStep` implements `LocalBarrier` and thus, doesn't needlessly communicate its barrier traversers.
* Fixed an OLAP-based `Barrier` synchronization bug.
* Fixed a semantic bug in `BranchStep` (and inheriting steps) where barriers reacted locally. *(breaking)*
* Added `MemoryComputeKey` for specification of `Memory` keys in `VertexProgram`. *(breaking)*
* Added `VertexComputeKey` for specification of vertex compute properties in `VertexProgram`. *(breaking)*
* Added `and`, `or`, and `addAll` to `Operator`.
* `Memory` API changed to support setting and adding values for reduction. *(breaking)*
* `Memory` keys can be marked as broadcast and only those values are sent to workers on each iterator.
* `Memory` keys can be marked transient and thus deleted at the end of the OLAP job.
* Vertex compute keys can be marked transient and thus deleted at the end of the OLAP job.
* `VertexProgram` API changed to support `MemoryComputeKey` and `VertexComputeKey`. *(breaking)*
* `TraversalVertexProgram` able to execute OLAP and OLTP traversal sections dynamically within the same job.
* Removed `FinalGet` interface as all post processing of reductions should be handled by the reducing step explicitly. *(breaking)*
* Simplified all `SupplyingBarrierStep` implementations as they no longer require `MapReduce` in OLAP.
* Simplified all `CollectingBarrierStep` implementations as they no longer require `MapReduce` in OLAP.
* Simplified all `ReducingBarrierStep` implementations as they no longer require `MapReduce` in OLAP.
* All steps in OLAP that used `MapReduce` now use `Memory` to do their reductions which expands the list of legal traversals.
* `GroupStep` simplified with `GroupHelper.GroupMap` no longer being needed. Related to the removal of `FinalGet`.
* OLAP side-effects that are no longer generated by `MapReduce` are simply stored in `ComputerResult.Memory` w/ no disk persistence needed. *(breaking)*
* Added `Generate` step interface which states that there could be a final generating phase to a side-effect or reduction (e.g. `GroupStep`).
* `Barrier` step interface is now the means by which non-parallel steps communicate with their counterparts in OLAP.
* Added `MemoryComputing` step interface which states that the step uses `MemoryComputeKeys` for its computation in OLAP.
* Added `PeerPressureVertexProgramStep` and `GraphTraversal.peerPressure()`.
* Added `PureTraversal` for handling pure and compiled versions of a `Traversal`. Useful in OLAP.
* Added `ScriptTraversal` which allows for delayed compilation of script-based `Traversals`.
* Simplified `VertexProgram` implementations with a `PureTraversal`-model and deprecated `ConfigurationTraversal`.
* Simplified script-based `Traversals` via `ScriptTraversal` and deprecated `TraversalScriptFunction` and `TraversalScriptHelper`.
* Added `TimesModulating` interface which allows the `Step` to decide how a `times()`-modulation should be handled.
* Added `ByModulating` interface which allows the `Step` to decide how a `by()`-modulation should be handled. *(breaking)*
* Simplified the `by()`-modulation patterns of `OrderGlobalStep` and `OrderLocalStep`.
* Added `GraphComputerTest.shouldSupportPreExistingComputeKeys()` to ensure existing compute keys are "revived." *(breaking)*
* Added `GraphComputerTest.shouldSupportJobChaining()` to ensure OLAP jobs can be linearly chained. *(breaking)*
* Fixed a bug in both `SparkGraphComputer` and `GiraphGraphComputer` regarding source data access in job chains.
* Expanded job chaining test coverage for `GraphComputer` providers.
* Added `TraversalHelper.onGraphComputer(traversal)`.
* `MapReduce.map()` no longer has a default implementation. This method must be implemented. *(breaking)*
* `TraversalVertexProgram` can work without a `GraphStep` start.
* Added `PageRankVertexProgramStep` and `GraphTraversal.pageRank()`.
* Added `TraversalVertexProgramStep` to support OLAP traversal job chaining.
* Added `VertexProgramStrategy` which compiles multiple OLAP jobs into a single traversal.
* Simplified the comparator model in `OrderGlobalStep` and `OrderLocalStep`.
* Refactored `TraversalSource` model to allow fluent-method construction of `TraversalSources`.
* Deprecated the concept of a `TraversalSource.Builder`.
* Removed the concept of a `TraversalEngine`. All `Traversal` modulations are now mediated by `TraversalStrategies`. *(breaking)*
* Added `SideEffectStrategy` for registering sideEffects in a spawned `Traversal`.
* Added `SackStrategy` for registering a sack for a spawned `Traversal`.
* Added `RequirementsStrategy` and `RequirementsStep` for adding dynamic `TraverserRequirements` to a `Traversal`.
* Removed `EngineDependentStrategy`.
* Renamed step interface `EngineDependent` to `GraphComputing` with method `onGraphComputer()`. *(breaking)*
* Cleaned up various `TraversalStrategy` tests now that `TraversalEngine` no longer exists.
* Added `GraphFilter` to support filtering out vertices and edges that won't be touched by an OLAP job.
* Added `GraphComputer.vertices()` and `GraphComputer.edges()` for `GraphFilter` construction. *(breaking)*
* `SparkGraphComputer`, `GiraphGraphComputer`, and `TinkerGraphComputer` all support `GraphFilter`.
* Added `GraphComputerTest.shouldSupportGraphFilter()` which verifies all filtered graphs have the same topology.
* Added `GraphFilterAware` interface to `hadoop-gremlin/` which tells the OLAP engine that the `InputFormat` handles filtering.
* `GryoInputFormat` and `ScriptInputFormat` implement `GraphFilterAware`.
* Added `GraphFilterInputFormat` which handles graph filtering for `InputFormats` that are not `GraphFilterAware`.
* Fixed a bug in `TraversalHelper.isLocalStarGraph()` which allowed certain illegal traversals to pass.
* Added `TraversalHelper.isLocalProperties()` to verify that the traversal does not touch incident edges.
* `GraphReader` I/O interface now has `Optional<Vertex> readGraph(InputStream, GraphFilter)`. Default `UnsupportedOperationException`.
* `GryoReader` does not materialize edges that will be filtered out and this greatly reduces GC and load times.
* Created custom `Serializers` for `SparkGraphComputer` message-passing classes which reduce graph sizes significantly.

==== Bugs

* TINKERPOP-951 Barrier steps provide unexpected results in Gremlin OLAP
* TINKERPOP-1057 GroupSideEffectStep doesn't use provided maps
* TINKERPOP-1103 Two objects fighting for local variable name in Gremlin Console *(breaking)*
* TINKERPOP-1149 TraversalXXXSteps Aren't Providing SideEffects
* TINKERPOP-1181 select(Column) should not use a LambdaMapStep
* TINKERPOP-1188 Semantics of BarrierSteps in TraversalParent global traversals is wrong. *(breaking)*
* TINKERPOP-1194 explain() seems broken
* TINKERPOP-1217 Repeated Logging of "The HadoopPools has not been initialized, using the default pool"

==== Improvements

* TINKERPOP-570 [Proposal] Provide support for OLAP to OLTP to OLAP to OLTP
* TINKERPOP-575 Implement RemoteGraph
* TINKERPOP-813 [Proposal] Make the Gremlin Graph Traversal Machine and Instruction Set Explicit
* TINKERPOP-872 Remove GroupCountStep in favor of new Reduce-based GroupStep
* TINKERPOP-890 Remove the concept of branch/ package. *(breaking)*
* TINKERPOP-958 Improve usability of .profile() step.
* TINKERPOP-962 Provide "vertex query" selectivity when importing data in OLAP. *(breaking)*
* TINKERPOP-968 Add first class support for an optional traversal
* TINKERPOP-971 TraversalSource should be fluent like GraphComputer *(breaking)*
* TINKERPOP-1016 Replace junit-benchmarks with JMH
* TINKERPOP-1021 Deprecate Order.valueIncr, Order.valueDecr, Order.keyIncr, and Order.keyDecr *(breaking)*
* TINKERPOP-1032 Clean up the conf/hadoop configurations
* TINKERPOP-1034 Bump to support Spark 1.5.2
* TINKERPOP-1069 Support Spark 1.6.0
* TINKERPOP-1082 INPUT_RDD and INPUT_FORMAT are bad, we should just have one key.
* TINKERPOP-1112 Create GryoSerializers for the Spark Payload classes.
* TINKERPOP-1121 FileSystemStorage needs to be smart about /.
* TINKERPOP-1132 Messenger.receiveMessages() Iterator should .remove().
* TINKERPOP-1140 TraversalVertexProgramStep in support of OLAP/OLTP conversions.
* TINKERPOP-1153 Add ByModulating and TimesModulating interfaces.
* TINKERPOP-1154 Create a ScriptTraversal which is Serializable and auto-compiles.
* TINKERPOP-1162 Add VertexProgram.getTransientComputeKeys() for removing scratch-data. *(breaking)*
* TINKERPOP-1163 GraphComputer's can have TraversalStrategies.
* TINKERPOP-1164 ReducingBarriersSteps should use ComputerMemory, not MapReduce.
* TINKERPOP-1166 Add Memory.reduce() as option to Memory implementations. *(breaking)*
* TINKERPOP-1173 If no Serializer is provided in Configuration, use GryoSerializer by default (Spark)
* TINKERPOP-1180 Add more optimized binary operators to Operator.
* TINKERPOP-1192 TraversalSideEffects should support registered reducers (binary operators).
* TINKERPOP-1193 Add a LocalBarrier interface.
* TINKERPOP-1199 Use "MicroMetrics" as the mutator of the TraversalMetrics.
* TINKERPOP-1206 ExpandableIterator can take a full TraverserSet at once -- Barriers.
* TINKERPOP-1209 ComparatorHolder should returns a Pair<Traversal,Comparator>. *(breaking)*
* TINKERPOP-1210 Provide an OrderLimitStep as an optimization.
* TINKERPOP-1219 Create a test case that ensures the provider's compilation of g.V(x) and g.V().hasId(x) is identical *(breaking)*
* TINKERPOP-1222 Allow default GraphComputer configuration
* TINKERPOP-1223 Allow jars in gremlin.distributedJars to be read from HDFS
* TINKERPOP-1225 Do a "rolling reduce" for GroupXXXStep in OLAP.
* TINKERPOP-1227 Add Metrics for the TraversalOpProcessor
* TINKERPOP-1234 program() step that takes arbitrary vertex programs
* TINKERPOP-1236 SelectDenormalizationStrategy for select().by(starGraph) in OLAP.
* TINKERPOP-1237 ProjectMap: For the Love of Die Faterland
* TINKERPOP-1238 Re-use Client instances in RemoteGraph tests

== TinkerPop 3.1.0 (A 187 On The Undercover Gremlinz)

image::https://raw.githubusercontent.com/apache/tinkerpop/master/docs/static/images/gremlin-gangster.png[width=185]

[[release-3-1-8]]
=== TinkerPop 3.1.8 (Release Date: August 21, 2017)

* Fixed a `MessageScope` bug in `TinkerGraphComputer`.
* Fixed a bug in `BigDecimal` divisions in `NumberHelper` that potentially threw an `ArithmeticException`.
* Non-deserializable exceptions no longer added to ScriptRecordReader IOExceptions.

==== Bugs

* TINKERPOP-1519 TinkerGraphComputer doesn't handle multiple MessageScopes in single iteration
* TINKERPOP-1736 Sack step evaluated by Groovy interprets numbers in an unexpected way
* TINKERPOP-1754 Spark can not deserialise some ScriptRecordReader parse exceptions

[[release-3-1-7]]
=== TinkerPop 3.1.7 (Release Date: June 12, 2017)

* Configured Modern and The Crew graphs to work with a integer `IdManager` when `TinkerFactory.createXXX()` is called.
* Added XSLT transform option to convert TinkerPop 2.x GraphML to 3.x GraphML.
* Added validation to `StarVertexProperty`.
* Bumped to Jackson 2.8.7.
* Fixed `EventStrategy` so that newly added properties trigger events with the name of the key that was added.
* Drop use of jitpack for the jbcrypt artifact - using the official one in Maven Central.
* Bumped to Groovy 2.4.11.

==== Improvements

* TINKERPOP-1504 MutationListener doesn't provide property key on property additions
* TINKERPOP-1608 TP2-to-TP3 GraphML XSLT
* TINKERPOP-1633 Use org.mindrot:jbcrypt v0.4
* TINKERPOP-1645 Bump to Groovy 2.4.9
* TINKERPOP-1654 Upgrade to jackson-databind 2.8.6+ in gremlin-shaded
* TINKERPOP-1659 Docker build should use maven settings.xml
* TINKERPOP-1664 StarVertexProperty#property should throw an NPE if the value is null

[[release-3-1-6]]
=== TinkerPop 3.1.6 (Release Date: February 3, 2017)

* Fixed bug in `IncidentToAdjacentStrategy`, it was missing some invalidating steps.
* Returned a confirmation on session close from Gremlin Server.
* Use non-default port for running tests on Gremlin Server.
* Fully shutdown metrics services in Gremlin Server on shutdown.
* Deprecated `tryRandomCommit()` in `AbstractGremlinTest` - the annotation was never added in 3.1.1, and was only deprecated via javadoc.
* Minor fixes to various test feature requirements in `gremlin-test`.
* Allow developers to pass options to `docker run` with TINKERPOP_DOCKER_OPTS environment variable

==== Bugs

* TINKERPOP-1493 Groovy project doesn't build on Windows
* TINKERPOP-1545 IncidentToAdjacentStrategy is buggy

==== Improvements

* TINKERPOP-1538 Gremlin Server spawned by test suites should use a different port
* TINKERPOP-1544 Return a confirmation of session close
* TINKERPOP-1556 Allow Hadoop to run on IPv6 systems
* TINKERPOP-1557 Improve docker build time with this one weird trick!
* TINKERPOP-1598 Bump to Grovy 2.4.8

[[release-3-1-5]]
=== TinkerPop 3.1.5 (Release Date: October 17, 2016)

* Improved handling of `Cluster.close()` and `Client.close()` to prevent the methods from hanging.
* Fixed a bug in `NotStep` where child requirements were not being analyzed.
* Fixed output redirection and potential memory leak in `GremlinGroovyScriptEngine`.
* Corrected naming of `g_withPath_V_asXaX_out_out_mapXa_name_it_nameX` and `g_withPath_V_asXaX_out_mapXa_nameX` in `MapTest`.
* Improved session cleanup when a close is triggered by the client.
* Removed the `appveyor.yml` file as the AppVeyor build is no longer enabled by Apache Infrastructure.
* Fixed TinkerGraph which was not saving on `close()` if the path only consisted of the file name.
* Fixed a bug in `RangeByIsCountStrategy` which didn't use the `NotStep` properly.

==== Bugs

* TINKERPOP-1158 gremlin.sh -v emits log4j initialization errors
* TINKERPOP-1391 issue with where filter
* TINKERPOP-1442 Killing session should make better attempt to cleanup
* TINKERPOP-1451 TinkerGraph persistence cannot handle a single file name as the graph location
* TINKERPOP-1467 Improve close() operations on the Java driver
* TINKERPOP-1478 Propogate ScriptEngine fixes from groovy to GremlinGroovyScriptEngine
* TINKERPOP-1512 gremlin-server-classic.yaml is broken

==== Improvements

* TINKERPOP-927 bin/publish-docs.sh should only upload diffs.
* TINKERPOP-1264 Improve BLVP docs
* TINKERPOP-1477 Make DependencyGrabberTest an integration test

[[release-3-1-4]]
=== TinkerPop 3.1.4 (Release Date: September 6, 2016)

* Improved the error provided by a client-side session if no hosts were available.
* Fixed a bug in `PropertiesTest` which assumed long id values.
* Fixed a bug in `StarGraph` around self-edges.
* Fixed a potential leak of a `ReferenceCounted` resource in Gremlin Server.
* Renamed distributions to make the prefix "apache-tinkerpop-" as opposed to just "apache-".
* Fixed a problem (previously thought resolved on 3.1.3) causing Gremlin Server to lock up when parallel requests were submitted on the same session if those parallel requests included a script that blocked indefinitely.
* Fixed bug in `TailGlobalStep` where excess bulk was not accounted for correctly.

==== Bugs

* TINKERPOP-1350 Server locks when submitting parallel requests on session
* TINKERPOP-1375 Possible ByteBuf leak for certain transactional scenarios
* TINKERPOP-1377 Closing a remote in "console mode" has bad message
* TINKERPOP-1379 unaccounted excess in TailGlobalStep
* TINKERPOP-1397 StarVertex self edge has buggy interaction with graph filters
* TINKERPOP-1419 Wrong exception when a SessionedClient is initialized with no available host

==== Improvements

* TINKERPOP-989 Default documentation should be reference/index.html
* TINKERPOP-1376 Rename TinkerPop artifacts
* TINKERPOP-1413 PropertiesTest#g_V_hasXageX_propertiesXnameX assumes that ids are longs
* TINKERPOP-1416 Write Gremlin Server log files somewhere during doc generation
* TINKERPOP-1418 CoreTraversalTests depend on missing functionality

[[release-3-1-3]]
=== TinkerPop 3.1.3 (Release Date: July 18, 2016)

* Fixed bug in `SubgraphStep` where features were not being checked properly prior to reading meta-properties.
* Ensured calls to `Result.hasNext()` were idempotent.
* Avoid hamcrest conflict by using mockito-core instead of mockito-all dependency in `gremlin-test`.
* Fixed bug in `GremlinExecutor` causing Gremlin Server to lock up when parallel requests were submitted on the same session if those parallel requests included a script that blocked indefinitely.
* Changed `GremlinExecutor` timeout scheduling so that the timer would not start until a time closer to the actual start of script evaluation.
* Fixed bug in `SubgraphStrategy` where step labels were not being propogated properly to new steps injected by the strategy.
* Fix incorrect test `FeatureRequirement` annotations.
* Defaulted to `Edge.DEFAULT` if no edge label was supplied in GraphML.
* Fixed bug in `IoGraphTest` causing IllegalArgumentException: URI is not hierarchical error for external graph implementations.
* Fixed bug in `GremlinGroovyScriptEngineFileSandboxTest` resource loading
* Improved `TinkerGraph` performance when iterating vertices and edges.
* Fixed a bug where timeout functions provided to the `GremlinExecutor` were not executing in the same thread as the script evaluation.
* Fixed a bug in the driver where many parallel requests over a session would sometimes force a connection to close and replace itself.
* Graph providers should no longer rely on the test suite to validate that hyphens work for property keys.
* Optimized a few special cases in `RangeByIsCountStrategy`.
* Added more "invalid" variable bindings to the list used by Gremlin Server to validate incoming bindings on requests.
* Fixed a bug where the `ConnectionPool` in the driver would not grow with certain configuration options.
* Fixed a bug where pauses in Gremlin Server writing to an overtaxed client would generate unexpected `FastNoSuchElementException` errors.
* Named the thread pool used by Gremlin Server sessions: "gremlin-server-session-$n".
* Fixed a bug in `BulkSet.equals()` which made itself apparent when using `store()` and `aggregate()` with labeled `cap()`.
* Fixed a bug where `Result.one()` could potentially block indefinitely under certain circumstances.
* Ensured that all asserts of vertex and edge counts were being applied properly in the test suite.
* Fixed bug in `gremlin-driver` where certain channel-level errors would not allow the driver to reconnect.
* `SubgraphStep` now consults the parent graph features to determine cardinality of a property.
* Use of `Ctrl-C` in Gremlin Console now triggers closing of open remotes.
* Bumped SLF4J to 1.7.21 as previous versions suffered from a memory leak.
* Fixed a bug in `Neo4jGraphStepStrategy` where it wasn't defined properly as a `ProviderOptimizationStrategy`.
* Renamed `AndTest.get_g_V_andXhasXage_gt_27X__outE_count_gt_2X_name` to `get_g_V_andXhasXage_gt_27X__outE_count_gte_2X_name` to match the traversal being tested.
* Fixed a self-loop bug in `StarGraph`.
* Added configuration option for disabling `:remote` timeout with `:remote config timeout none`.
* Added `init-tp-spark.sh` to Gremlin Console binary distribution.
* Fixed bug where use of `:x` in a Gremlin Console initialization script would generate a stack trace.
* Added configuration options to Gremlin Driver and Server to override the SSL configuration with an `SslContext`.
* Added driver configuration settings for SSL: `keyCertChainFile`, `keyFile` and `keyPassword`.
* Fixed bug where transaction managed sessions were not properly rolling back transactions for exceptions encountered during script evaluation.
* Fixed bug in `:uninstall` command if the default `/ext` directory was not used.
* Added support to Gremlin Driver to allow either plain text or GSSAPI SASL authentication allowing the client to pass the SASL mechanism in the request.
* Improved dryRun functionality for the docs processor. It's now possible to dry run (or full run) only specific files.
* Added precompile of `ScriptInputFormat` scripts to `ScriptRecordReader` to improve performance.

==== Bugs

* TINKERPOP-906 Install plugin always fails after first unresolved dependency
* TINKERPOP-1088 Preserve Cardinality in Subgraph
* TINKERPOP-1092 Gremlin Console init script with :x throws exception
* TINKERPOP-1139 [Neo4JGraph] GraphTraversal with SubgraphStrategy removes addLabelStep (as("b"))
* TINKERPOP-1196 Calls to Result.one() might block indefinitely
* TINKERPOP-1215 Labeled a SideEffectCapStep cause problems.
* TINKERPOP-1242 ScriptEngineTest randomly hangs indefinately.
* TINKERPOP-1257 Bad SackTest variable use.
* TINKERPOP-1265 Managed Session Eval Exceptions Rollback
* TINKERPOP-1272 Gremlin Console distribution needs bin/init-tp-spark.sh
* TINKERPOP-1284 StarGraph does not handle self-loops correctly.
* TINKERPOP-1300 Many asserts around vertex/edge counts on graphs not applied
* TINKERPOP-1317 IoGraphTest throws error: URI is not hierarchical
* TINKERPOP-1318 java.lang.NoSuchMethodError: org/hamcrest/Matcher.describeMismatch
* TINKERPOP-1319 several FeatureRequirement annotations are incorrect in gremlin-test
* TINKERPOP-1320 GremlinGroovyScriptEngineFileSandboxTest throws error: URI is not hierarchical
* TINKERPOP-1324 Better error for invalid args to addV()
* TINKERPOP-1350 Server locks when submitting parallel requests on session
* TINKERPOP-1351 Number of connections going beyond the pool max size
* TINKERPOP-1352 Connection Pool doesn't always grow
* TINKERPOP-1359 Exception thrown when calling subgraph() on Neo4jGraph
* TINKERPOP-1360 intermittent error in spark-gremlin integration test

==== Improvements

* TINKERPOP-939 Neo4jGraph should support HighAvailability (Neo4jHA).
* TINKERPOP-1003 Setting up latest/current links for bins and docs.
* TINKERPOP-1020 Provide --dryRun selectivity for "half publishing" docs.
* TINKERPOP-1063 TinkerGraph performance enhancements
* TINKERPOP-1229 More Descriptive Messaging for :remote console
* TINKERPOP-1260 Log for validate-distribution.sh
* TINKERPOP-1263 Pass SASL mechanism name through with initial SASL response
* TINKERPOP-1267 Configure Console for no timeout on remote requests
* TINKERPOP-1269 More SSL settings for driver
* TINKERPOP-1295 Precompile ScriptInputFormat scripts once during initialization of ScriptRecordReader
* TINKERPOP-1301 Provide Javadoc for ScriptInput/OutputFormat's
* TINKERPOP-1302 Ctrl-C should kill open remotes in Console
* TINKERPOP-1312 .count().is(0) is not properly optimized
* TINKERPOP-1314 Improve error detection in docs preprocessor
* TINKERPOP-1354 Include all static enum imports in request validation for bindings *(breaking)*

[[release-3-1-2-incubating]]
=== TinkerPop 3.1.2 (Release Date: April 8, 2016)

* Fixed two `NullPointerException`-potential situations in `ObjectWritable`.
* Provided Docker script that allows the execution of several build tasks within a Docker container.
* Added a per-request `scriptEvaluationTimeout` option to the Gremlin Server protocol.
* Changed `DriverRemoteAcceptor` to send scripts as multi-line.
* Fixed a bug in `gremlin-driver` where connections were not returning to the pool after many consecutive errors.
* Fixed a bug where `tree()` did not serialize into GraphSON.
* Bumped to SLF4j 1.7.19.
* Bumped to Apache Hadoop 2.7.2.
* Fixed a bug in `gremlin-driver` where a really fast call to get a `Future` to wait for a result might not register an error raised from the server.
* Fixed a severe bug where `LP_O_OB_P_S_SE_SL_Traverser` was not registered with `GryoMapper`.
* The future from `GremlinExecutor.eval()` is completed after the entire evaluation lifecyle is completed.
* Spark `Memory` uses `collect().iterator()` instead of `toLocalIterator()` to reduce noise in Spark UI.
* Added the `:remote console` option which flips the Gremlin Console into a remote-only mode where all script evaluation is routed to the currently configured remote, which removes the need to use the `:>` command.
* Added `allowRemoteConsole()` to the `RemoteAcceptor` interface.
* The `:remote` for `tinkerpop.server` now includes an option to establish the connection as a "session".
* Provided an implementation for calls to `SessionedClient.alias()`, which formerly threw an `UnsupportedOperationException`.
* Bumped to commons-collections 3.2.2.
* Fixed a bug where `OrderGlobalStep` and `OrderLocalStep` were not incorporating their children's traverser requirements.
* Fixed a compilation bug in `TraversalExplanation`.
* Fixed bug where a session explicitly closed was being closed again by session expiration.
* Improved the recovery options for `gremlin-driver` after failed requests to Gremlin Server.
* Added `maxWaitForSessionClose` to the settings for `gremlin-driver`.
* Bumped to Netty 4.0.34.Final.
* Added "interpreter mode" for the `ScriptEngine` and Gremlin Server which allows variables defined with `def` or a type to be recognized as "global".
* Bumped to Apache Groovy 2.4.6.
* Added the `gremlin-archetype-server` archetype that demonstrates
* Added the `gremlin-archetype-tinkergraph` archetype that demonstrates a basic project that uses TinkerGraph.
* Added `gremlin-archetype` module to house TinkerPop "examples".
* Fixed a condition where `ConnectionPool` initialization in the driver would present a `NullPointerException` on initialization if there were errors constructing the pool in full.
* Fixed a bug in the round-robin load balancing strategy in the driver would waste requests potentially sending messages to dead hosts.
* Added new Provider Documentation book - content for this book was extracted from the reference documentation.
* Fixed a bug where multiple "close" requests were being sent by the driver on `Client.close()`.
* Fixed an `Property` attach bug that shows up in serialization-based `GraphComputer` implementations.
* Fixed a pom.xml bug where Gremlin Console/Server were not pulling the latest Neo4j 2.3.2.
* Fixed bug in "round robin" load balancing in `gremlin-driver` where requests were wrongly being sent to the same host.
* Prevented the spawning of unneeded reconnect tasks in `gremlin-driver` when a host goes offline.
* Fixed bug preventing `gremlin-driver` from reconnecting to Gremlin Server when it was restarted.
* Better handled errors that occurred on commits and serialization in Gremlin Server to first break the result iteration loop and to ensure commit errors were reported to the client.
* Added GraphSON serializers for the `java.time.*` classes.
* Improved the logging of the Gremlin Server REST endpoint as it pertained to script execution failures.
* `TraversalExplanation` is now `Serializable` and compatible with GraphSON and Gryo serialization.
* Fixed a problem with global bindings in Gremlin Server which weren't properly designed to handle concurrent modification.
* Deprecated `ScriptElementFactory` and made the local `StarGraph` globally available for `ScriptInputFormat`'s `parse()` method.
* Improved reusability of unique test directory creation in `/target` for `AbstractGraphProvider`, which was formerly only available to Neo4j, by adding `makeTestDirectory()`.
* Optimized memory-usage in `TraversalVertexProgram`.
* `Graph` instances are not merely "closed" at the end of tests, they are "cleared" via `GraphProvider.clear()`, which should in turn cleans up old data for an implementation.
* Expanded the Gremlin Server protocol to allow for transaction management on in-session requests and updated the `gremlin-driver` to take advantage of that.
* Greatly reduced the amount of objects required in OLAP for the `ReducingBarrierStep` steps.
* Improved messages for the different distinct "timeouts" that a user can encounter with Gremlin Server.

==== Bugs

* TINKERPOP-1041 StructureStandardTestSuite has file I/O issues on Windows
* TINKERPOP-1105 SparkGraphComputer / Null Pointer Exceptions for properties traversals
* TINKERPOP-1106 Errors on commit in Gremlin Server don't register as exception on driver
* TINKERPOP-1125 RoundRobin load balancing always uses the second Host when size = 2
* TINKERPOP-1126 A single Host spawns many reconnect tasks
* TINKERPOP-1127 client fails to reconnect to restarted server
* TINKERPOP-1146 IoTest are not clearing the db after the test run
* TINKERPOP-1148 ConcurrentModificationException with bindings in Gremlin Server
* TINKERPOP-1150 Update pom file dependencies to work with Neo4j 2.3.2
* TINKERPOP-1159 Client sends multiple session close messages per host
* TINKERPOP-1168 Switch plugins in docs preprocessor
* TINKERPOP-1172 Reconnect to Gremlin Server previously marked as dead
* TINKERPOP-1175 Anonymous traversals can't be explained
* TINKERPOP-1184 Sessions not being closed properly
* TINKERPOP-1216 OrderStep or O_Traverser is broken
* TINKERPOP-1239 Excessive continual failure for requests can cause TimeoutException in driver
* TINKERPOP-1245 Gremlin shell starts incorrectly on OS X due to awk difference
* TINKERPOP-1251 NPE in ObjectWritable.toString
* TINKERPOP-1252 Failed Neo4j transaction can leave Neo4jTransaction in inconsistent state

==== Improvements

* TINKERPOP-732 gremlin-server GraphSON serializer issue with tree()
* TINKERPOP-916 Develop a better "simple" driver for testing and example purposes
* TINKERPOP-937 Extract the implementations sections of the primary documentation to its own book
* TINKERPOP-956 Connection errors tend to force a complete close of the channel
* TINKERPOP-1039 Enable auto-commit for session'd requests.
* TINKERPOP-1068 Bump to support jbcrypt-0.4m.jar
* TINKERPOP-1080 Bump Netty version - 4.0.34.Final
* TINKERPOP-1085 Establish TinkerPop "example" projects
* TINKERPOP-1096 Support aliasing for sessions in Gremlin Server
* TINKERPOP-1097 Gremlin Console supporting sessions
* TINKERPOP-1107 Provide a way to support global variables with sandboxing enabled
* TINKERPOP-1109 Make Gremlin Console better suited for system level installs
* TINKERPOP-1131 TraversalVertexProgram traverser management is inefficient memory-wise.
* TINKERPOP-1135 Improve GraphSON representation of java.time.* classes
* TINKERPOP-1137 Deprecate ScriptElementFactory and make star graph globally available
* TINKERPOP-1138 Improve messaging on server timeouts
* TINKERPOP-1147 Add serialization for TraversalExplanation
* TINKERPOP-1160 Add timeout configuration for time to wait for connection close
* TINKERPOP-1165 Tooling Support: Compile with -parameters
* TINKERPOP-1176 Bump Groovy version - 2.4.6
* TINKERPOP-1177 Improve documentation around Spark's storage levels
* TINKERPOP-1197 Document Gremlin Server available metrics
* TINKERPOP-1198 Bump commons-collections to 3.2.2
* TINKERPOP-1213 missing docs for has(label, key, value)
* TINKERPOP-1218 Usage of toLocalIterator Produces large amount of Spark Jobs

[[release-3-1-1-incubating]]
=== TinkerPop 3.1.1 (Release Date: February 8, 2016)

* Made `GryoRecordReader` more robust to 0 byte record splits.
* Fixed a constructor/serialization bug in `LP_O_OB_S_SE_SL_Traverser`.
* Added a lazy iterator, memory safe implementation of MapReduce to `SparkGraphComputer`.
* Added `MapReduce.combine()` support to `SparkGraphComputer`.
* Bumped to Neo4j 2.3.2.
* Fixed Java comparator contract issue around `Order.shuffle`.
* Optimized a very inefficient implementation of `SampleLocalStep`.
* Reduced the complexity and execution time of all `AbstractLambdaTraversal` instances.
* `DefaultTraversal` has a well defined `hashCode()` and `equals()`.
* Added serializers to Gryo for `java.time` related classes.
* Integrated `NumberHelper` in `SackFunctions`.
* Deprecated `VertexPropertyFeatures.supportsAddProperty()` which effectively was a duplicate of `VertexFeatures.supportsMetaProperties`.
* The Spark persistence `StorageLevel` can now be set for both job graphs and `PersistedOutputRDD` data.
* Added to the list of "invalid binding keys" allowed by Gremlin Server to cover the private fields of `T` which get exposed in the `ScriptEngine` on static imports.
* Added `BulkDumperVertexProgram` that allows to dump a whole graph in any of the supported IO formats (GraphSON, Gryo, Script).
* Fixed a bug around duration calculations of `cap()`-step during profiling.
* It is possible to completely avoid using HDFS with Spark if `PersistedInputRDD` and `PersistedOutpuRDD` are leveraged.
* `InputRDD` and `OutputRDD` can now process both graphs and memory (i.e. sideEffects).
* Removed Groovy specific meta-programming overloads for handling Hadoop `FileSystem` (instead, its all accessible via `FileSystemStorage`).
* Added `FileSystemStorage` and `SparkContextStorage` which both implement the new `Storage` API.
* Added `Storage` to the gremlin-core io-package which providers can implement to allow conventional access to data sources (e.g. `ls()`, `rm()`, `cp()`, etc.).
* Bumped to Spark 1.5.2.
* Bumped to Groovy 2.4.5.
* Added `--noClean` option in `bin/process-docs.sh` to prevent the script from cleaning Grapes and HDFS.
* Execute the `LifeCycle.beforeEval()` in the same thread that `eval()` is executed in for `GremlinExecutor`.
* Improved error handling of Gremlin Console initialization scripts to better separate errors in initialization script I/O versus execution of the script itself.
* Fixed a bug in `Graph.OptOut` when trying to opt-out of certain test cases with the `method` property set to "*".
* Added another `BulkLoader` implementation (`OneTimeBulkLoader`) that doesn't store temporary properties in the target graph.
* Added option to allow for a custom `ClassResolver` to be assigned to a `GryoMapper` instance.
* Fixed a `SparkGraphComputer` sorting bug in MapReduce that occurred when there was more than one partition.
* Added `strictTransactionManagement` to the Gremlin Server settings to indicate that the `aliases` parameter must be passed on requests and that transaction management will be scoped to the graphs provided in that argument.
* Fixed a `NullPointerException` bug in `PeerPressureVertexProgram` that occurred when an adjacency traversal was not provided.
* Standardized "test data directories" across all tests as generated by `TestHelper`.
* Fixed a bug in Gremlin Server where error messages were not always being passed back in the `statusMessage` field of the `ResponseMessage`.
* Added validation for parameter `bindings` to ensure that keys were `String` values.
* Improved Transaction Management consistency in Gremlin Server.
* Added `FileSandboxExtension` which takes a configuration file to white list methods and classes that can be used in `ScriptEngine` execution.
* Deprecated `SandboxExtension` and `SimpleSandboxExtension` in favor of `AbstractSandboxExtension` which provides better abstractions for those writing sandboxes.
* Fixed a long standing "view merge" issue requiring `reduceByKey()` on input data to Spark. It is no longer required.
* Added `Spark` static object to allow "file system" control of persisted RDDs in Spark.
* Added a Spark "job server" to ensure that persisted RDDs are not garbage collected by Spark.
* Improved logging control during builds with Maven.
* Fixed settings that weren't being passed to the Gremlin Driver `Cluster` through configuration file.
* `Column` now implements `Function`. The modulator `by(valueDecr)` can be replaced by `by(values,decr)` and thus, projection and order are separated.
* Added `InputRDDFormat` which wraps an `InputRDD` to make it accessible to Hadoop and not just Spark.
* Added `AbstractSparkTest` which handles closing `SparkContext` instances between tests now that we support persisted contexts.
* Fixed a serialization bug in `GryoSerializer` that made it difficult for graph providers to yield `InputRDDs` for `SparkGraphComputer`.
* `SparkGraphComputer` is now tested against Gryo, GraphSON, and `InputRDD` data sources.
* `HadoopElementIterator` (for Hadoop-Gremlin OLTP) now works for any `InputFormat`, not just `FileInputFormats`.
* Added `Traverser.Admin.getTags()` which are used to mark branches in a traversal (useful in `match()` and related future steps).
* Fixed the `Future` model for `GiraphGraphComputer` and `SparkGraphComputer` so that class loaders are preserved.
* Added support for arbitrary vertex ID types in `BulkLoaderVertexProgram`.
* Deprecated `credentialsDbLocation` from `SimpleAuthenticator` in Gremlin Server.
* `TinkerGraph` has "native" serialization in GraphSON, which enables it to be a return value from Gremlin Server.
* Improved the ability to embed Gremlin Server by providing a way to get the `ServerGremlinExecutor` and improve reusability of `AbstractEvalOpProcessor` and related classes.
* Added `Authenticator.newSaslNegotiator(InetAddress)` and deprecated the zero-arg version of that method.
* `ProfileStep` is now available off of `Traversal` via `profile()`. To be consistent with `Traversal.explain()`.
* If no comparator is provided to `order()`, `Order.incr` is assumed (previously, an exception occurred).
* Fixed various Gremlin-Groovy tests that assumed `toString()`-able ids.
* Split TinkerPop documentation into different directories.
* Added `explain()`-step which yields a `TraversalExplanation` with a pretty `toString()` detailing the compilation process.
* Fixed a traversal strategy ordering bug in `AdjacentToIncidentStrategy` and `IncidentToAdjacentStrategy`.
* Made a number of changes to improve traversal startup and execution performance.
* Added support for 'gremlin.tinkergraph.graphLocation' to accept a fully qualified class name that implements `Io.Builder` interface.

==== Bugs

* TINKERPOP-763 IsStep broken when profiling is enabled.
* TINKERPOP-972 Cluster::close does not shut down its executor
* TINKERPOP-973 BLVP shouldn't clear configuration properties
* TINKERPOP-976 Fail earlier if invalid version is supplied in validate-distribution.sh
* TINKERPOP-977 Dead link to traversal javadocs
* TINKERPOP-979 ComputerVerificationStrategy not picking up Order local traversal
* TINKERPOP-985 shouldPersistDataOnClose makes incorrect feature check
* TINKERPOP-990 Mixed types in VertexPropertyTest
* TINKERPOP-993 cyclicPath is not(simplePath)
* TINKERPOP-997 FeatureRequirementSet.SIMPLE should not require multi-property *(breaking)*
* TINKERPOP-1000 GremlinGroovyScriptEngineOverGraphTest failures
* TINKERPOP-1001 SugarLoaderPerformanceTest contains hardcoded vertex ids
* TINKERPOP-1002 Should rollback transaction after catching on close
* TINKERPOP-1006 Random error during builds: shouldReloadClassLoaderWhileDoingEvalInSeparateThread()
* TINKERPOP-1011 HadoopGraph can't re-attach when the InputFormat is not a FileInputFormat
* TINKERPOP-1012 BulkLoaderVertexProgram shouldn't assume vertex IDs of type Long
* TINKERPOP-1025 Solve SparkContext Persistence Issues with BulkLoaderVertexProgram
* TINKERPOP-1027 Merge view prior to writing graphRDD to output format/rdd
* TINKERPOP-1036 Support self-looping edges in IO
* TINKERPOP-1052 @Graph.OptOut causes Exception during Suite setup
* TINKERPOP-1060 LambdaRestrictionStrategy too restrictive
* TINKERPOP-1075 Profile duration of cap step seems broken.
* TINKERPOP-1083 Traversal needs a hashCode() and equals() definition.
* TINKERPOP-1089 Order.shuffle implementation is too fragile
* TINKERPOP-1119 LP_O_OB_S_SE_SL_Traverser doesn't have a protected constructor().

==== Improvements

* TINKERPOP-320 BulkDumperVertexProgram
* TINKERPOP-379 MessageScope.Local.setStaticMessage(M msg)
* TINKERPOP-824 Do we need runtime BigDecimal in more places?
* TINKERPOP-859 Provide a more general way to set log levels in plugins
* TINKERPOP-860 Bindings applied to the PluginAcceptor should appear to Gremlin Server
* TINKERPOP-886 Allow any GraphReader/Writer to be persistence engine for TinkerGraph
* TINKERPOP-891 Re-examine Sandboxing Abstractions
* TINKERPOP-912 Improve the ability to embed Gremlin Server with Channelizer injection
* TINKERPOP-928 Use directories to separate different books
* TINKERPOP-930 Tie Alias to Transaction Manager in Gremlin Server
* TINKERPOP-938 Add a "clear SNAPSHOT jars" section to the process-docs.sh.
* TINKERPOP-941 Improve error message for wrong order().by() arguments
* TINKERPOP-943 Warn if Gremlin Server is running prior to generating docs
* TINKERPOP-945 Exceptions should allow me to include root cause if/when available
* TINKERPOP-952 Include Cardinality.list example in VertexProperty section of main docs.
* TINKERPOP-954 Consistent test directory usage
* TINKERPOP-957 Improve speed of addV()
* TINKERPOP-964 Test XXXGraphComputer on a Hadoop2 cluster (non-pseudocluster).
* TINKERPOP-970 ProfileStep should be off Traversal, not GraphTraversal
* TINKERPOP-978 Native TinkerGraph Serializers for GraphSON
* TINKERPOP-981 Deprecate support for credentialsDbLocation in Gremlin Server Config
* TINKERPOP-982 valuesDecr, valuesIncr, keysDecr, and valuesDecr is lame.
* TINKERPOP-983 Provide a way to track open Graph instances in tests
* TINKERPOP-984 Use GraphProvider for id conversion in Groovy Environment test suite
* TINKERPOP-987 Use tinkerpop.apache.org URL in all documentation and homepage
* TINKERPOP-988 SparkGraphComputer.submit shouldn't use ForkJoinPool.commonPool
* TINKERPOP-992 Better support for schema driven Graphs in IO related tests
* TINKERPOP-994 Driver using deprecated Rebindings Still
* TINKERPOP-995 Add Authenticator.newSaslNegotiator(InetAddress)
* TINKERPOP-996 Please delete old releases from mirroring system
* TINKERPOP-998 Deprecate VertexPropertyFeatures.FEATURE_ADD_PROPERTY
* TINKERPOP-1009 Add a CAUTION to documentation about HadoopGraph and getting back elements
* TINKERPOP-1013 Traverser tags as a safer way of using path labels
* TINKERPOP-1018 Allow setting for maxContentLength to be set from yaml in driver
* TINKERPOP-1019 Convert println in test to SLF4j
* TINKERPOP-1022 Automatically warm up ops handlers
* TINKERPOP-1023 Add a spark variable in SparkGremlinPlugin like we do hdfs for HadoopGremlinPlugin
* TINKERPOP-1026 BVLP should store vertex IDs as String
* TINKERPOP-1033 Store sideEffects as a persisted RDD
* TINKERPOP-1035 Better Consistency in Gremlin Server Transaction Management
* TINKERPOP-1045 Client-Side Hangs when attempting to access a HashMap with Keys of type Integer
* TINKERPOP-1047 TinkerGraph GraphSON storage format broken
* TINKERPOP-1051 Add note in best practice docs about gremlin server heap setting
* TINKERPOP-1055 Gremlin Console FileNotFoundException can be misleading
* TINKERPOP-1062 Make LifeCycle beforeEval execute in same thread as eval operation
* TINKERPOP-1064 Allow a ClassResolver to be added to GryoMapper construction
* TINKERPOP-1065 Fix some typos and clarify some wording in the TinkerPop documentation
* TINKERPOP-1066 Add ioRegistries configuration to GraphSON MessageSerializer
* TINKERPOP-1067 Update Groovy to 2.4.5
* TINKERPOP-1072 Allow the user to set persistence options using StorageLevel.valueOf()
* TINKERPOP-1073 HadoopGraph toString() is weird for Spark PersitedRDD data.
* TINKERPOP-1086 Include gryo serializers for java.time related classes
* TINKERPOP-1087 Add has()/order() to FilterRankStrategy
* TINKERPOP-1093 Add Spark init.sh script and update dev documentation.
* TINKERPOP-1100 Look deeply into adding combine()-support in Spark MapReduce.
* TINKERPOP-1117 InputFormatRDD.readGraphRDD requires a valid gremlin.hadoop.inputLocation, breaking InputFormats (Cassandra, HBase) that don't need one

[[release-3-1-0-incubating]]
=== TinkerPop 3.1.0 (Release Date: November 16, 2015)

This release also includes changes from <<release-3-0-1-incubating, 3.0.1-incubating>> and <<release-3-0-2-incubating, 3.0.2-incubating>>.

* Fixed bug in Gryo and GraphSON (with embedded types) serialization for serialization of results returned from `Map.entrySet()`.
* `Transaction` settings for `onReadWrite` and `onClose` are now `ThreadLocal` in nature of standard transactions.
* Optimized `BulkLoaderVertexProgram`. It now uses `EventStrategy` to monitor what the underlying `BulkLoader` implementation does (e.g. whether it creates a new vertex or returns an existing).
* Integrated `NumberHelper` in `SumStep`, `MinStep`, `MaxStep` and `MeanStep` (local and global step variants).
* Gremlin Console remoting to Gremlin Server now supports a configuration option for assigning aliases.
* `CountMatchAlgorithm`, in OLAP, now biases traversal selection towards those traversals that start at the current traverser location to reduce message passing.
* Fixed a file stream bug in Hadoop OLTP that showed up if the streamed file was more than 2G of data.
* Added the ability to set thread local properties in `SparkGraphComputer` when using a persistent context.
* Bumped to Neo4j 2.3.0.
* Deprecated "rebindings" as an argument to Gremlin Server and replaced it with "aliases".
* Added `PersistedInputRDD` and `PersistedOutputRDD` which enables `SparkGraphComputer` to store the graph RDD in the context between jobs (no HDFS serialization required).
* Renamed the `public static String` configuration variable names of TinkerGraph (deprecated old variables).
* Added `GraphComputer.configure(key,value)` to allow engine-specific configurations.
* `GraphStep` is no longer in the `sideEffect`-package and is now in `map`-package (breaking change).
* Added support for mid-traversal `V()`-steps (`GraphStep` semantics updated).
* Fixed `Number` handling in `Operator` enums. Prior this change a lot of operations on mixed `Number` types returned a wrong result (wrong data type).
* Fixed a bug in Gremlin Server/Driver serializer where empty buffers were getting returned in certain cases.
* Renamed `ConjunctionX` to `ConnectiveX` because "conjunction" is assumed "and" (disjunction "or"), where "connective" is the parent concept.
* Removed `PathIdentityStep` as it was a hack that is now solved by `Traversal.Admin.addTraverserRequirement()`.
* Added `Traversal.Admin.addTraverserRequirement()` to allow a traversal strategy or source to add requirements (not only step determined anymore).
* Added `TraverserRequirement.ONE_BULK` to state the traverser does not handle bulk.
* Added `GraphTraversalSource.withBulk(boolean)` to enabled users to compute only using `bulk=1`.
* Gremlin Server supports Netty native transport on linux.
* Removed the need for `GFunction` (etc.) closure wrappers in Gremlin-Groovy as `as Function` can be used to convert closures accordingly.
* Added `SelectColumnStep` (`select(keys)` and `select(values)`). Deprecated `mapKeys()` and `mapValues()`.
* Renamed `gremlin.hadoop.graphInputRDD` and `gremlin.hadoop.graphOutputRDD` to `gremlin.spark.graphInputRDD` and `gremlin.spark.graphOutputRDD`, respectively.
* Fixed a bug in `FoldStep` around bulking. This could be a breaking change, but it is the correct semantics.
* Previous `group()`-behavior steps are accessible via the deprecated `groupV3d0()`-steps.
* `GroupStep` and `GroupSideEffectStep` now do lazy reductions to reduce memory footprint. Breaking change for `group()` semantics.
* Added `GroupStepHelper` with various static methods and classes that are used by both `GroupStep` and `GroupSideEffectStep`.
* Added `BarrierStep` interface with `processAllStarts()` method which process all starts up to yielding the barrier result.
* Fixed a severe threading issue in `TinkerGraphComputer`.
* The location of the jars in HDFS is now `hadoop-gremlin-x.y.z-libs` to ensure multiple TinkerPop versions don't clash.
* `GiraphGraphComputer` will only upload the jars to HDFS if it doesn't already exist (to help speed up startup time).
* `GiraphGraphComputer.workers()` is smart about using threads and machines to load balance TinkerPop workers across cluster.
* `GraphComputer.workers(int)` allows the user to programmatically set the number of workers to spawn.
* Added `GryoSerializer` as the new recommended Spark `Serializer`. Handles `Graph` and `GryoMapper` registries.
* `GryoPool` now makes use of `GryoPool.Builder` for its construction.
* Bumped to Apache Hadoop 2.7.1.
* Bumped to Apache Giraph 1.1.0.
* Bumped to Apache Spark 1.5.1.
* Split Hadoop-Gremlin apart such there is now `hadoop-gremlin`, `spark-gremlin`, and `giraph-gremlin` (and respective `GremlinPlugins`).
* Added `LambdaCollectingBarrierStep` which generalizes `NoOpBarrierStep` and allows for `barrier(normSack)`-type operations.
* Fixed bugs in the Gremlin Server's NIO protocol both on the server and driver side.
* Added `Path.popEquals(Pop,Object)` to check for path equality based on `Pop` (useful for `TraverserRequirement.LABELED_PATH`).
* Added `Operator.assign` to allow setting a direct value.
* `Operator` is now a `BinaryOperator<Object>` with appropriate typecasting for respective number operators.
* Simplified `SackValueStep` so it now supports both `sack(function)` and sack(function).by()`. Deprecated `sack(function,string)`.
* Added `Parameters` object to allow for the parameters of a step to be retrieved at runtime via a traversal.
* Redesigned (though backwards compatible) `AddEdgeStep`, `AddVertexStep`, and `AddPropertyStep` (and respective `GraphTraversal` API).
* Added `GraphTraversalSource.inject()` so users can spawn a traverser with non-graph objects.
* `GraphStep` can now take a single argument `Collection` which is either elements or element ids (i.e. `g.V([1,2,3])` is supported now).
* Added `LoopsStep` to make the loop counter accessible within `repeat()`, `until()` and `emit()`.
* Gephi Plugin no longer requires manual insert of `store` steps to visualize a traversal.
* Added a `TinkerIoRegistry` that registers a custom serializer for Gryo that will serialize an entire `TinkerGraph` instance.
* Added configuration options to Gephi Plugin for setting the size of nodes visualized.
* Replaced `DedupBijectionStrategy` with the more effective `FilterRankingStrategy`.
* `ComputerAwareSteps` must not only handle step ids, but also step labels.
* Renamed `B_O_P_SE_SL_Traverser` to `B_LP_O_P_SE_SL_Traverser` as it now supports `TraverserRequirement.LABELED_PATH`.
* Added `B_LP_O_S_SE_SL_Traverser` in support of `TraverserRequirement.LABELED_PATH`.
* Added `TraverserRequirement.LABELED_PATH` which only generates path data for steps that are labeled (greatly increases the likelihood of bulking).
* Fixed a bug in `Path` usage that required an API update: `Path.addLabel()` is now `Path.extend(Set<String>)` and `Traverser.addLabels(Set<String>)`.
* Made `Path` iterable, so that it can be `unfold()`'ed and used by local steps like `min(local)`, `max(local)`, etc.
* `WhereTraversalStep` and `WherePredicateStep` are now the only "special" `Scoping` steps after `MatchStartStep` in `match()`.

==== Bugs

* TINKERPOP-774 order / dedup issues
* TINKERPOP-799 [Proposal] with()-modulator for stream level variable binding.
* TINKERPOP-801 groupCount() fails for vertices (elements?) (using Spark)
* TINKERPOP-811 AddPropertyStepTest fails "all of a sudden"
* TINKERPOP-823 addV() broken for multi-value properties
* TINKERPOP-843 Misspecified HADOOP_GREMLIN_LIBS generates NullPointerException
* TINKERPOP-857 Add GraphComputer.config(key,value)
* TINKERPOP-895 Use "as BinaryOperator" and remove GBinaryOperator
* TINKERPOP-903 Fix empty buffer return upon buffer capacity exceeded
* TINKERPOP-910 In session transaction opened from sessionless request
* TINKERPOP-918 ComputerVerificationStrategy is too restrictive
* TINKERPOP-926 Renamed TinkerGraph public statics to common pattern used for other statics.
* TINKERPOP-948 AbstractGremlinProcessTest.checkMap not asserted in GroupTest
* TINKERPOP-953 Artifact equality is not evaluating properly
* TINKERPOP-955 HashMap$Node not serializable

==== Improvements

* TINKERPOP-297 Ensure Consistent Behavior Over Deleted Elements *(breaking)*
* TINKERPOP-333 Support VertexProperty in PartitionStrategy
* TINKERPOP-391 More fluency in GraphComputer for parameterization.
* TINKERPOP-616 Use Spark 1.3.0 in Hadoop-Gremlin.
* TINKERPOP-624 Passing Detached/Referenced to Graph.vertices/edge()
* TINKERPOP-680 Configurable Channelizer for Gremlin Driver
* TINKERPOP-728 Improve Remote Graph Object Treatment in Console
* TINKERPOP-756 Provide a strict parsing option for GraphMLReader
* TINKERPOP-760 Make loop counter accessible within repeat()
* TINKERPOP-762 Allow mid-traversal V() (and E())
* TINKERPOP-765 Decompose AbstractTransaction for different transactional contexts *(breaking)*
* TINKERPOP-767 Path should play well with "local" steps.
* TINKERPOP-768 MatchStep in OLAP should be smart about current vertex.
* TINKERPOP-769 Make the introduction of the TP3 docs story better.
* TINKERPOP-772 TraverserRequirement.LABELED_PATH
* TINKERPOP-796 Support merge binary operator for Gremlin sacks *(breaking)*
* TINKERPOP-798 [Proposal] Rename mapKeys()/mapValues() to select(keys) and select(values).
* TINKERPOP-802 Provide sack(object) so that the sack can be directly set.
* TINKERPOP-803 A better solution to g.V(someCollection.toArray())
* TINKERPOP-805 Enforce AutoCloseable Semantics on Transaction *(breaking)*
* TINKERPOP-821 Improve testing around TraversalHelper around recursive methods
* TINKERPOP-825 [Proposal] SetBulkStep (sideEffectStep)
* TINKERPOP-826 OneToManyBarrierStrategy
* TINKERPOP-827 Add a console session to the PageRank section of the docs.
* TINKERPOP-829 TinkerGraphComputer should support the user specified thread/worker count.
* TINKERPOP-835 Shade Jackson Dependencies *(breaking)*
* TINKERPOP-836 Support Hadoop2 in place of Hadoop1
* TINKERPOP-850 Reduce Graph.addVertex overload ambiguity *(breaking)*
* TINKERPOP-851 GroupCountStep needs a by() for the count.
* TINKERPOP-861 Solve "The Number Problem" for Operator (and follow on operators)
* TINKERPOP-863 [Proposal] Turn off bulking -- or is there something more general? (hope not).
* TINKERPOP-866 GroupStep and Traversal-Based Reductions *(breaking)*
* TINKERPOP-868 Allow Spark Gremlin Computer to Reuse Spark Contexts
* TINKERPOP-874 Rename Gremlin-Spark properties using gremlin.spark prefix. *(breaking)*
* TINKERPOP-876 Rename VendorOptimizationStrategy XXXOptimizationStrategy *(breaking)*
* TINKERPOP-879 Remove deprecated promoteBindings from GremlinExecutor *(breaking)*
* TINKERPOP-885 Change Transaction.onReadWrite() to be a ThreadLocal setting *(breaking)*
* TINKERPOP-888 GraphTraversal.property overloads *(breaking)*
* TINKERPOP-896 Simplify the {{withSack}} methods of {{GraphTraversalSource}}. *(breaking)*
* TINKERPOP-897 Remove deprecated GSupplier, GFunction, GConsumer, etc. methods. *(breaking)*
* TINKERPOP-898 Rename ConjuctionP and ConjuctionStep to ConnectiveP and ConnectiveStep *(breaking)*
* TINKERPOP-899 Bump to the latest version of Neo4j.
* TINKERPOP-900 Provide by(object) which compiles to by(constant(object))
* TINKERPOP-901 Option for use of Netty epoll on Linux to reduce GC pressure
* TINKERPOP-904 BulkLoaderVertexProgram optimizations
* TINKERPOP-905 Harden time oriented tests in ResultQueueTest
* TINKERPOP-907 getters for RepeatStep.untilTraversal and RepeatStep.emitTraversal
* TINKERPOP-908 Use line breaks in documentation
* TINKERPOP-909 Improve steps that handle numeric data
* TINKERPOP-911 Allow setting Thread Specific Spark JobGroup/Custom Properties based on hadoop conf
* TINKERPOP-913 Rename Gremlin Server arguments rebinding to alias
* TINKERPOP-914 DriverRemoteAcceptor in Gremlin Console supports aliases
* TINKERPOP-917 Add HadoopGraph.open(String)
* TINKERPOP-922 Add a book for Developer Documentation
* TINKERPOP-923 Add a book for Tutorials
* TINKERPOP-925 Use persisted SparkContext to persist an RDD across Spark jobs.
* TINKERPOP-931 Make it possible to extend the core OpProcessor implementations
* TINKERPOP-933 Improve release process to get files named properly
* TINKERPOP-935 Add missing "close" operation to the session opProcessor docs

== TinkerPop 3.0.0 (A Gremlin Rāga in 7/16 Time)

image::https://raw.githubusercontent.com/apache/tinkerpop/master/docs/static/images/gremlin-hindu.png[width=225]

[[release-3-0-2-incubating]]
=== TinkerPop 3.0.2 (Release Date: October 19, 2015)

* Cleaned up `ext/` directory when plugin installation fails for `gremlin-server` and `gremlin-console`.
* Fixed issues in `gremlin-server` when configured for HTTP basic authentication.
* Made `BulkLoaderVertexProgram` work for any persistent TP3-supporting graph (input and output).
* `TreeSideEffectStep` now implements `PathProcessor` which fixed a `ComputerVerificationStrategy` issue.
* Added a shell script that verifies source and binary distributions.
* Fixed a bulk related bug in `GroupStep` when used on `GraphComputer` (OLAP).
* Gremlin Server binary distribution now packages `tinkergraph-gremlin` and `gremlin-groovy` as plugins to be consistent with Gremlin Console's packaging.
* The `RepeatStep` clauses (`until()`,`emit()`,`repeat()`) can only be set at most one time in order to prevent user confusion.
* Fixed a `clone()` bug in `RepeatStep`, `TreeStep`, `GroupCountStep`, `GroupStep`, and `TraversalRing`.
* Fixed a thread context bug in `TinkerGraphComputer`.
* Fixed issues with the `gremlin-driver` related to hanging connections in certain conditions.
* TinkerGraph now has an option for persistence where the data is saved on `close()` and, if present, loaded on `open()`.
* Added an overload for `GremlinExecutor.eval()` that takes a `Lifecycle` object to override some default settings from `GremlinExecutor.Builder`.
* Improved session closing for transactional graphs during shutdown of Gremlin Server.
* Fixed id parameter used in tests for `GroovyStoreTest` and `GroovyRepeatTest` to not be treated as an embedded string.
* `GraphStep` will convert any `Vertex` or `Edge` ids to their id `Object` prior to submission to `GraphComputer` (OLAP).

==== Bugs

* TINKERPOP-814 ConnectionPool can fill with dead Connections
* TINKERPOP-816 Gryo deserialization of error response with null message causes NPE and protocol desync
* TINKERPOP-817 Gryo serialization of large responses fails and causes protocol desync
* TINKERPOP-840 TreeTest Is not being ignored via ComputerVerificationStrategy
* TINKERPOP-849 gremlin-server doesn't close sessions on 'close' opcode
* TINKERPOP-855 sasl authentication type error due to Json format
* TINKERPOP-865 Errors with HTTP REST basic auth
* TINKERPOP-867 TinkerGraphProvider does not initialize temp dir
* TINKERPOP-870 Rebound client requires a connection to occur on the underlying client.
* TINKERPOP-877 Driver hangs if SSL enabled on server but not on client

==== Improvements

* TINKERPOP-828 TinkerGraph can supportPersistence(), should we allow it.
* TINKERPOP-830 process-docs.sh introduces extra white space dependent on console width
* TINKERPOP-839 Docs should have a ${version.number} under the logo.
* TINKERPOP-852 A shell script that validates the distribution artifacts at release time
* TINKERPOP-853 TinkerPop Logo in JavaDoc index.html
* TINKERPOP-858 Cleanup after failed :install

[[release-3-0-1-incubating]]
=== TinkerPop 3.0.1 (Release Date: September 2, 2015)

* `Compare` now uses `BigDecimal` internally to ensure that precision is not lost on standard number comparisons.
* Renamed `ComputerVerificationStrategy` to `VerificationStrategy` so all the verification strategies can use it.
* Added `StandardVerificationStrategy` that throws exceptions for illegal traversal patterns on the standard engine (which extends to `GraphComputer`).
* Added `GraphFeatures.supportsConcurrentAccess()` to allows `Graph` implementations to signify if multiple instances can access the same data.
* Clarified semantics of `Transaction.close()` in unit tests - now refers only to closing the current transaction in the current thread.
* `Neo4jGraph` no longer uses `OptOut` on `TransactionTest.shouldRollbackOnCloseWhenConfigured` (formerly `shouldRollbackOnShutdownWhenConfigured`)
* Gremlin Server initialization scripts can now return a `Map` of values that will become global bindings for the server.
* Introduced the `--dryRun` option to the document generation process which ignores actual script execution in the Gremlin Console.
* Fixed bug in `EventStrategy` around property changed events when calling `property` without cardinality or meta-property values.
* Improved support for the `Accept` header for REST-based requests in Gremlin Server.
* `GraphFactory` now allows specification of the class to use to instantiate the `Graph` through the `GraphFactoryClass` annotation.
* Added `wrapAdjacencyList` and `unwrapAdjacencyList` options to `GraphSONWriter` and `GraphSONReader` respectively, thus allowing valid JSON to be written/read if the user desires.
* Added Gremlin Server/Driver authentication support via SASL.
* Added Basic HTTP authentication support for REST in Gremlin Server.
* Added Gremlin Server plugin to help with "credential graph" management (used in conjunction with authentication features of Gremlin Server).
* Added "secure" Gremlin Server/Driver example configuration files.
* Adjusted configuration for javadoc generation to eliminate error messages.
* Removed "reserved" graph concept names from tests (e.g. "label", "edge", "value") to support the convention of avoiding these strings for property names.
* Introduced `GraphProvider.Descriptor` which annotates a `GraphProvider` implementation to describe what `GraphComputer` implementation will be used.
* Modified `OptOut` to include a `computers` attribute which allows the `Graph` to opt-out of computer-based tests for specific computation engines.
* Added a `SandboxExtension` that can be plugged into `TypeCheckedCustomizerProvider` and `CompileStaticCustomizerProvider` to control classes and methods that can be used in the `GremlinGroovyScriptEngine`.
* Added a number of new `ImportCustomizerProvider` implementations such as, `TimedInterruptCustomizerProvider`, `TypeCheckedCustomizerProvider` and others.
* Refactored `GremlinGroovyScriptEngine` to make more general use of `ImportCustomizerProvider` implementations.
* Removed `SecurityCustomizerProvider` class and the "sandbox" configuration on the `ScriptEngines` class - this was an experimental feature and not meant for public use.
* Removed dependency on `groovy-sandbox` from the `gremlin-groovy` module.

==== Bugs

* TINKERPOP-770 Exception while AddPropertyStep tries to detach vertex property
* TINKERPOP-780 Use of fold() in repeat()
* TINKERPOP-782 map(Traversal) should declare requirements of child
* TINKERPOP-785 Gremlin Server Not Properly Reporting Port Conflict
* TINKERPOP-792 select at start of match traversal on Map can fail
* TINKERPOP-794 IncidentToAdjecentStrategy malfunction
* TINKERPOP-804 Failed installing neo4j-gremlin extension on Windows 7
* TINKERPOP-822 Neo4j GraphStep with element arguments ignores has  *(breaking)*

==== Improvements

* TINKERPOP-576 Gremlin Server Authentication
* TINKERPOP-582 Remove Groovy Sandbox Dependency
* TINKERPOP-610 General graph concept names in test schema
* TINKERPOP-656 IoRegistry Chaining
* TINKERPOP-690 Be able to OPT_OUT for Standard, but not Computer *(breaking)*
* TINKERPOP-699 GraphSON writeGraph not producing valid json object
* TINKERPOP-750 Compare should not have special case for Number
* TINKERPOP-752 Make Gremlin Server Better Respect ACCEPT
* TINKERPOP-764 Unify semantics of Transaction.close() in tests and documentation *(breaking)*
* TINKERPOP-771 IoRegistry Instantiation With GryoPool
* TINKERPOP-778 Support GraphFactory location via annotation.
* TINKERPOP-791 Document rules for committers
* TINKERPOP-797 order() seems to only like List? *(breaking)*
* TINKERPOP-808 TraversalComparator.comparator needs a getter

=== TinkerPop 3.0.0 (Release Date: July 9, 2015)

* Modified the `GremlinExecutor` to catch `Throwable` as opposed to `Exception` so as to properly handle `Error` based exceptions.
* Modified the `GremlinGroovyScriptEngine` compilation configuration to prevent inappropriate script evaluation timeouts on standalone functions.
* Added a custom configuration for "timed interrupt" in the `ScriptEngines` instantiation of the `GremlinGroovyScriptEngine`.
* Added `mapKeys()` (`MapKeyStep`) and `mapValues()` (`MapValueStep`) to get the keys and values of a map, respectively.
* `select()` no longer supports empty arguments. The user must specify the keys they are selecting.
* `MatchStep` and `match()` no longer have a "start label" parameter -- it is computed if the incoming traverser does not have requisite labels.
* Turned transactional testing back on in Gremlin Server using Neo4j.
* Renamed `Transaction.create()` to `Transaction.createThreadedTx()`.
* Added `TraversalParent.removeGlobalChild()` and `TraversalParent.removeLocalChild()`.
* Added a `clear` option to the Gephi Plugin to empty the Gephi workspace.
* Refactored `ResultSet` and related classes to stop polling for results.
* `AbstractStep` now guarantees that bulk-less and null-valued traversers are never propagated.
* Added `dedup(string...)` which allows for the deduplication of a stream based on unique scope values.
* Fixed multiple bugs in the Gephi Plugin related to refactoring of traversal side-effects.
* Split `WhereStep` into `WherePredicateStep` and `WhereTraversalStep` to simplify internals.
* Prevent the driver from attempting to reconnect on a dead host if the `Cluster.close()` method has been called.
* Renamed the "deactivate" option on `:plugin` command to "unuse" to be symmetric with the "use" option.
* Added `Traversal.toStream()` to turn the `Traversal<S,E>` into a `Stream<E>`.
* Added `Scoping.Variable` enum of `START` and `END` which allows the `Scoping` step to specify where its bindings are.
* `ComputerVerificationStrategy` is smart about not allowing `WhereXXXStep` with a start-variable to run in OLAP as it selects the value from the path.
* Rewrote `MatchStep` where it now works on `GraphComputer`, solves more patterns, provides plugable execution plans, supports nested AND/OR, `not()`-patterns, etc.
* Renamed `Graphs` in Gremlin Server to `GraphManager`.
* Fixed bug in Gremlin Driver where client-side serialization errors would not bubble up properly.
* Fixed problem in Gremlin Server to ensure that a final `SUCCESS` or `NO_CONTENT` message assured that the transaction was successful in sessionless requests.
* Arrow keys for cycling through command history now work in Gremlin Console when being used on Windows.
* Added `NotStep` and `not(traversal)` for not'ing a traversal (integrates like `ConjunctionStep`).
* Removed `TraversalP`. Traversals and `P`-predicates are completely separate concepts.
* `has(key,traversal)` is now an alias for `filter(__.values(key).traversal)` using `TraversalFilterStep`.
* Simplified `SubgraphStrategy` by using `TraversalFilterStep` instead of the more complex `WhereStep`.
* Added `TraversalMapStep`, `TraversalFlatMapStep`, `TraversalFilterStep`, and `TraversalSideEffectStep` which all leverage an internal traversal.
* Added `Path.get(pop,label)` as default helpers in `Path`.
* Added `Pop.first`, `Pop.last`, and `Pop.all` as enums for getting single items from a collection or a list of said items.
* Changed `GremlinServer.start()` to return a `CompletableFuture` that contains the constructed `ServerGremlinExecutor`.
* Restructured `IoTest` breaking it up into smaller and more logically grouped test cases.
* Gremlin Server `Settings` now has sensible defaults thus allowing the server to be started with no additional configuration.
* Fixed garbled characters in Gremlin Console that notably showed up in `:help`
* Replaced dependency on `groovy-all` with individual Groovy dependencies as needed.
* Bumped `org.gperfutils:gbench` to the `0.4.3` and a version explicitly compatible with Groovy 2.4.x.
* Renamed `KeyStep` to `PropertyKeyStep` to be consistent with `PropertyValueStep`.
* Added `Gremlin-Lib-Paths` to modify paths in plugin `lib` directory.
* Modified the capabilities of `Gremlin-Plugin-Paths` to delete paths that have no value on the right-hand-side of the equals sign.
* The REST API in Gremlin Server now requires parameters to be defined with a "bindings." prefix.
* Modified the REST API in Gremlin Server to accept rebindings.
* Added `rebindings` optional argument to sessionless requests to allow global bindings to be rebound as needed.
* Added `LazyBarrierStrategy` which "stalls" a traversal of a particular form in order to gain a bulking optimization.
* `CollectingBarrierStep` supports `maxBarrierSize` for "lazy barrier," memory conservation.
* `Scoping` now has `getScopeKeys()` to get the keys desired by the scoping step.
* Refactored SSL support in the Gremlin Server/Driver.
* Factored out `ServerGremlinExecutor` which contains the core elements of server-side script execution in Gremlin Server.
* Bumped to netty 4.0.28.Final.
* Refactored the `Mutating` interface and introduce `CallbackRegistry` interface around `EventStrategy`.
* Changed `onReadWrite` and `onClose` of `AbstractTransaction` to be synchronized.
* Added `LabelP` to support index lookups and `has()` filtering on `Neo4jGraph` multi-label vertices.
* `AddEdgeStep` is now a `Scoping` step.
* Added a fully defined set of `Graph.Feature` implementations to `EmptyGraph`.
* Dropped dependency on `org.json:json` - used existing Jackson dependency.
* Added back neo4j-gremlin as the licensing of the Neo4j API is now Apache2.
* Added `willAllowId` method to features related to vertices, edges and vertex properties to test if an identifier can be use when `supportsUserSuppliedIds` is `true`.
* Fixed a bug in `GraphTraversal.choose(predicate,trueTraversal,falseTraversal)`.
* Removed `MapTraversal`, `MapTraverserTraversal`, `FilterTraversal`, and `FilterTraverserTraversal` as these are simply `__.map(function)` and `__.filter(predicate)`.
* Include `hadoop-gremlin` Hadoop configuration sample files in Gremlin Console distribution.
* Iteration of results in Gremlin Server occur in the same thread as evaluation and prior to transaction close.
* TinkerGraphComputer now supports every `ResultGraph`/`Persist` combination.
* `GraphComputerTest` extended with validation of the semantics of all `ResultGraph`/`Persist` combinations.
* GiraphGraphComputer no longer requires an extra iteration and MapReduce job to derive the full `Memory` result.
* SparkGraphComputer now supports `InputRDD` and `OutputRDD` to allow vendors/users to use a `SparkContext` to read/write the graph adjacency list.
* Added `Scoping.getScopeValue()` method so all "selecting" steps use the same pattern for map, path, and sideEffect data retrieval.

=== TinkerPop 3.0.0.M9 (Release Date: May 26, 2015)

* Removed `GraphComputer.isolation()` as all implementations use standard BSP.
* Added a Gremlin Server `LifeCycleHook` to ensure that certain scripts execute once at startup and once at shutdown.
* `has(key)` and `hasNot(key)` are now aliases for `where(values(key))` and `where(not(values(key)))`, respectively.
* TinkerGraph classes are now final to restrict user and vendor extension.
* Added `TraversalStrategy.VendorOptimization` to ensure that all TinkerPop optimizations execute first on the known TinkerPop steps.
* Added `TailGlobalStep` and `TailLocalStep` (`tail()`) which gets objects from the end of the traversal stream.
* `AndStep` and `OrStep` are now simply markers where `WhereStep(a.and(b).and(c)...and(z))` is the compilation.
* Moved `Compare`, `Contains`, `Order`, `Operator`, and `P` to `process/traversal` from `structure/` as they are process-based objects.
* `HasContainer` now uses `P` predicate as helper methods and tests are more thorough on `P`.
* Changed Gremlin Server integration/performance tests to be runnable from within the `gremlin-server` directory or from the project root.
* Moved the string methods of `TraversalHelper` to `StringFactory`.
* Renamed JSON-related serializers for Gremlin Server to be more consistent with GraphSON naming.
* Removed `HasTraversalStep` in favor of new `P.traversal` model with `HasStep`.
* Fixed bug in `WsGremlinTextRequestDecoder` where custom serializers from graphs were not being used.
* Added `AndP` which allows for the `and()`-ing of `P` predicates.
* `Order.opposite()` is now `reversed()` as that is a `Comparator` interface method with the same semantics.
* `Compare/Contains/P.opposite()` are now `negate()` as that is a `BiPredicate` interface method with the same semantics.
* `has(traversal)` is replaced by `where(traversal)` and `has(key,traversal)`. `HasXXX` is always with respects to an element property.
* Added `TraversalScriptHelper` with static methods for dynamically creating a `Traversal` from a JSR 223 `ScriptEngine`.
* Changed `SubgraphStrategy` to take `Traversal` rather than `Predicate` for filtering.
* Improved `SubgraphStrategy` to only modify the `Traversal` if filtering was required.
* Improved logging of errors in the `HttpGremlinEndpointHandler` to include a stracktrace if one was present.
* Moved `AbstractGremlinSuite.GraphProviderClass` to `org.apache.tinkerpop.gremlin.GraphProviderClass`.
* Simplified the Gremlin-Groovy test suite where there is now no distinction between `STANDARD` and `COMPUTER` tests.
* `VertexProgram` and `MapReduce` now add a `Graph` parameter to `loadState(Graph, Configuration)`.
* Added `ScopingStrategy` which auto-scopes `select()` and `where()` so the language looks clean.
* Added `Scoping` as a marker interface to state that a step desires a particular `Scope`.
* `SelectStep`, `SelectOneStep`, and `WhereStep` support both `Scope.local` and `Scope.global` for `Map<String,Object>` or `Path` analysis, respectively.
* Fixed a bug in the `TraversalStrategies` sort algorithm.
* Removed numerous unused static utility methods in `TraversalHelper`.
* TinkerGraph process suite tests are now running with and without strategies in place.
* Added `IncidentToAdjacentStrategy` which rewrites `outE().inV()`, `inE().outV()` and `bothE().otherV()` to `out()`, `in()` and `both()` respectively.
* Renamed `ComparatorHolderRemovalStrategy` to `OrderGlobalRemovalStrategy` as it now only applies to `OrderGlobalStep`.
* Anonymous traversal no longer have `EmptyGraph` as their graph, but instead use `Optional<Graph>.isPresent() == false`.
* Added `Traversal.Admin.setGraph(Graph)` as strategies that need reference to the graph, need it across all nested traversals.
* `AbstractLambdaTraversal` is now smart about `TraversalParent` and `TraversalStrategies`.
* Fixed bug in `GraphML` reader that was not allowing `<edge>` elements to come before `<node>` elements as allowable by the GraphML specification.
* Added `VertexFeature.getCardinality`.
* Added `AdjacentToIncidentStrategy` which rewrites `out().count()` to `outE().count()` (and similar such patterns).
* `GryoPool` now takes a `Configuration` object which allows setting the size of the pool and the `IoRegistry` instance.
* Added `PersistResultGraphAware` interface which is used by `OutputFormats` to specify persistence possibilities for a Hadoop `GraphComputer`.
* `ElementIdStrategy` now allows the identifier property to be set directly (and not only by specifying `T.id`).
* Added sample configuration files for registering a `TraversalStrategy` in Gremlin Server.
* Added response status code for `NO_CONTENT` to represent output for a successful script execution without a result (e.g. an empty `Iterator`).
* Removed the notion of a "terminator" message from the Gremlin Server protocol - new response status code for `PARTIAL_CONTENT`.
* `Path` and `Step` labels are ordered by the order in which the respective `addLabel()` calls were made.
* A `Step` now has a `Set<String>` of labels. Updated `as()` to take a var args of labels.
* Dropped `BatchGraph` from the code base - it will be replaced by bulk loader functionality over OLAP.
* `TraversalSideEffects` now implements `Optional` semantics. Less code as Java8 provides the helper methods.
* `TraversalScriptSupplier` now takes an `Object` var args for setting `ScriptEngine` bindings if needed.
* `Compare` is now more lenient on `Number`-types.
* Removed `Compare.inside` and `Compare.outside` as they are not primitive comparators and should be composed from primitives.
* Introduced `P` (predicate) for cleaner looking `is()`, `has()`, and `where()` calls -- e.g. `has('age',eq(32))`.
* `GraphTraversalSource` is now the location for `withXXX()` operations. No longer do they exist at `GraphTraversal`.
* All `Traverser` objects now extend from `AbstractTraverser` or a child that ultimately extends from `AbstractTraverser`.
* OLTP `select()` now returns a list for traversals with duplicate labels (as this was a unintended side-effect of `SparsePath`).
* Removed the `SparsePath` optimization as it led to numerous corner-case inconsistencies.
* `VertexWritable` serializes and deserializes the `StarGraph` object -- no more intermediate `DetachedXXX` objects.
* Gremlin Server better supports the settings for the high and low watermark that will slow writes to clients that are lagging.
* Added `GraphReader.readObject()` and `GraphWriter.writeObject` abstractions for those implementations that can support them.
* Altered `GraphWriter.writeVertices()` method to take an `Iterator` of vertices rather than a `Traversal`.
* GraphSON format for output from `GraphWriter.writeVertex`, `GraphWriter.writeVertices`, and `GraphWriter.writeGraph` have all changed now that they use `StarGraph` serialization.
* Gryo format for output from `GraphWriter.writeVertex`, `GraphWriter.writeVertices`, and `GraphWriter.writeGraph` have all changed now that they use `StarGraph` serialization.
* Added read and write methods to `GraphReader` and `GraphWriter` for `Property` and `VertexProperty`.
* Reduced object creation in GraphSON during serialization.
* Moved `T` tokens to the `structure/` package as its more general than `process/`.
* `Attachable.attach()` now takes a `Method` to determine whether to attach via `GET`, `CREATE`, or `GET_OR_CREATE`.
* Decreased size of Gremlin Server `RequestMessage` and `ResponseMessage` serialization payloads and reduced object creation.
* `Graph.empty()` no longer required with the introduction of `ShellGraph` which is a placeholder for a graph class and computer.
* `VertexProperty.Cardinality` default is now vendor chosen. If the vendor has not preference, they should use `Cardinality.single`.
* `Messenger.receiveMessages()` no longer takes a `MessageScope` and thus, consistent behavior between message-passing and message-pulling systems.
* Changed the `gremlin.tests` environment variable for test filtering to the more standard convention of `GREMLIN_TESTS` and made it work for all test suites.
* Removed `back()`-step as `select()`-step provides the same behavior with more intelligent optimizations and `by()`-modulation.
* Removed `Graph.Helper` method annotation and related infrastructure in tests.
* Modified header of Gryo to be 16 bytes instead of 32 (and removed the version stamp).
* Removed the concept of handling version in Gryo via the builder as it wasn't really accomplishing the capability of ensuring backward compatibility.
* Moved `Exceptions.propertyRemovalNotSupported` from `Element` to `Property` for consistency.
* Provided a method for Gremlin Server to bind `TraversalSource` objects for use in scripts.
* Modified the reference implementation for dealing with "custom" identifier serialization in GraphSON - See `IoTest.CustomId` for the example.
* Modified `g.vertices/edges` and related methods and tests to support non-type specific querying (e.g. `g.V(1)` and `g.V(1L)` should both return the same result now).
* `TinkerGraph` supports an `IdManager` which helps enforce identifier types and improve flexibility in terms of how it will respond to queries around identifiers.
* `DetachedXXX` now uses the standard `structure/` exceptions for unsupported operations.
* Added private constructors to all `Exceptions` inner classes in the respective `structure/` interfaces.
* Re-introduced `ReferenceXXX` to ensure a smaller data footprint in OLAP situation (`DetachedXXX` uses too much data).
* `Attachable` now has a set of static exception messages in an `Exceptions` inner class.
* Added `StarGraph` which is a heap efficient representation of a vertex and its incident edges (useful for `GraphComputer` implementations).
* `TraverserSet` uses a `FastNoSuchElementException` on `remove()` for increased performance.
* Add `Profiling` interface to enable vendors to receive a `Step's MutableMetrics`.

=== TinkerPop 3.0.0.M8 (Release Date: April 6, 2015)

* Removed Neo4j-Gremlin from this distribution due to GPL licensing. Working with Neo4j team to reintroduce by M9.
* Altered structure of plugin directories for Gremlin Server and Gremlin Console to allow for the full `lib` directory with all dependencies and the lighter `plugin` directory which contains filtered dependencies given the path.
* Improved `OptOut` to allow for exclusion of a group of tests by specifying a base test class.
* `GraphComputerTest` is now Java8 specific and much easier to extend with new test cases.
* Merged the `gremlin-algorithm` module into `gremlin-test`.
* Removed `LambdaVertexProgram` and `LambdaMapReduce` as it will be one less thing to maintain.
* Gremlin Console accepts a `max-iteration` configuration via the standard `:set` command to limit result iteration.
* `Vertex.property()` default behavior is now `Cardinality.single`.
* Added `ElementIdStrategy` as a `TraversalStrategy`.
* Introduce `AbstractTransaction` to simplify implementation of standard transactional features for vendors.
* Added `EventStrategy` to generate `Graph` modification events to listeners.
* Added test to enforce return of an empty `Property` on `VertexProperty.property(k)` if no meta properties exist.
* Added methods to registered transaction completion listeners on `Transaction` and provided a default implementation.
* Fixed bug in Neo4j where return of an empty meta property was returning a `NullPointerException`.
* Refactored step API -- the TinkerPop3 steps are the foundation for any domain specific language (including graph).
* `MapReduce` now has `workerStart(Stage)` and `workerEnd(Stage)` methods with analagous semantics to `VertexProgram`.
* Hadoop-Gremlin `ObjectWritable` now leverages Kryo for data serialization.
* `GiraphGraphComputer` supports arbitrary objects as the vertex id -- previously, only long ids were supported.
* Added `VertexProgramPool` to support thread safe pooling of vertex programs for graph computers that provide threaded workers.
* Added `GryoPool` to support thread safe pooling of Gryo readers and writers.
* Added `TraversalSource` which contextualizes a traversal to a graph, DSL, execution engine, and runtime strategies.
* Added `AddVertexStep` (`addV`), `AddPropertyStep` (`property`), and changed `AddEdgeStep` to a map-step instead of a sideEffect-step.
* Added `compile` method to `GremlinExecutor` and related classes.
* Fixed bug in Gremlin Server that was generating extra response messages on script evaluation errors.
* Changed the `Memory` API to not return the mutated value on `or`, `and`, `incr` as it is too difficult to implement faithfully in a distributed system.
* Added `SparkGraphComputer` to Hadoop-Gremlin which uses Apache Spark as the underlying computing engine.
* Renamed "Gremlin Kryo" to "Gryo".
* Refactored `TinkerWorkerPool` to use `ExecutorService` so as to reuse threads when executing graph computer functions.
* Removed `Reducing.Reducer` and `ReducingStrategy`. Previous `Reducing` classes are now `MapReducer` classes.
* Refactored the "process" test suite to allow for better test configuration with respect to different `TraversalEngine` implementations.
* Added `hasNot(traversal)` which is a faster way of doing `has(traversal.count().is(0L))`.
* `TraversalStrategy.apply(traversal)` is the new method signature as the `TraversalEngine` can be retrieved from the `Traversal`.
* `TraversalEngine` is now an interface and provided to the traversal by the graph. `Graph` methods added to set the desired traversal engine to use.
* Added `count(local)`, `sum(local)`, `max(local)`, `min(local)`, `mean(local)`, `dedup(local)`, `sample(local)` and `range(local)` for operating on the local object (e.g. collection, map, etc.).
* `TraversalComparator` exists which allows for `order().by(outE().count(),decr)`.
* Added Apache Rat plugin to detect the proper inclusion of license headers in files.
* A `Traversal` now respects thread interruption during iteration, throwing a `TraversalInterruptionException` if it encounters interruption on the current thread.
* Apache refactoring: `com.tinkerpop` -> `org.apache.tinkerpop`.
* `Traversal` is now `Serializable` and with most queries no longer needing lambdas, Gremlin-Java works over the wire.
* Added `VertexProperty.Cardinality` with `list`, `set`, and `single`. No more `Vertex.singleProperty()` method.
* Added `RangeByIsCountStrategy` that adds a `RangeStep` in front of `.count().is(<predicate>, <value>)` to minimize the amount of fetched elements.
* Added `CoalesceStep` / `coalesce()` that emits the first traversal which emits at least one element.
* Added more syntactic sugar tricks to the Gremlin sugar plugin -- `&`, `|`, `select from`, `gt`, etc.
* `Traversal.Admin` is consistent internal to steps, traversals, strategies, etc. For the user, `Traversal` is all they see.
* `TraversalHolder` is now called `TraversalParent` with the child/parent terminology used throughout.
* Added `GroovyEnvironmentPerformanceSuite`.
* Provided more robust shutdown capabilities for the thread pools used in `GremlinExecutor`.
* A massive `process/` package reorganization -- class names are still the same, just in new packages.
* Bumped `neo4j-graph` to Neo4j 2.1.6.
* Bumped to Groovy 2.4.1.
* Added a new "performance" test suite for Gremlin Process.
* Steps now only operate with traversals -- no more lambdas. Lambda->`Traversal` conversion utilities added.
* `SideEffectStep` always requires a `Consumer`. Steps that were consumer-less simply extends `AbstractStep`.
* Simplified the `Neo4jGraph` implementation by now allowing `cypher()` mid-traversal. Only available via `g.cypher()`.
* Moved `clock()` out of the Utility plugin. It is now available to both Groovy and Java.
* Changed the `OptOut` annotation to allow for ignoring an entire test case using a wildcard.
* Added `AndStep` and `OrStep` filters to support arbitrary conjunction of traversals.
* `__` is now a class with static `GraphTraversal` methods and thus `repeat(out())` is possible.
* Added `IsStep` / `.is()` that supports filtering scalar values.
* `Neo4jGraph` and `TinkerGraph` no longer create new `Feature` instances on each feature check.
* Added `Compare.inside` and `Compare.outside` for testing ranges. Removed `between()` as now its `has('age',inside,[10,30])`.
* `GraphTraversal.has()` no longer requires the element type to be cast in the traversal definition.
* Fixed a `ConcurrentModificationException` bug in TinkerGraph that occurred when doing full vertex/edge scans and removing elements along the way.
* Added `Scope.local` and `Scope.global` in support of `OrderLocalStep` and `OrderGlobalStep` via `order(scope)`.
* Added `Order.keyIncr`, `Order.keyDecr`, `Order.valueIncr`, and `Order.valueDecr` in support of `Map` sorting.
* Added `Order.shuffle` and removed `shuffle()` in favor of `order().by(shuffle)`.
* Changed `Order implements Comparator<Comparable>` to `Order implements Comparator<Object>` as its now generalized to multiple types of objects.
* The `maxContentLength` setting in Gremlin Server is now respected by the HTTP/REST Gremlin endpoint.
* Fixed resource leak in the HTTP/REST Gremlin endpoint of Gremlin Server.
* Refactored Gremlin Server `start` and `stop` functions to return `CompletableFuture`.
* HTTP REST error response JSON objects from Gremlin Server should no longer have issues with control characters, line feeds, etc.
* Added `MeanStep`, `mean()`, and `MeanNumber` for calculating number averages in a traversal.
* Greatly simplified all the traversal `MapReduce` implementations due to the introduction of `VertexTraversalSideEffects`.
* Added `VertexTraversalSideEffects` as a cheap, static way to get a sideEffect-view of a vertex in OLAP.
* Added `TraversalHelper.isLocalStarGraph()` which determines if a traversal is contained within the local star graph.
* Added `TraversalVerificationStrategy` to verify if the traversal can be executed on respective engine.
* Refactored `GraphTraversal.cap()` to `GraphTraversal.cap(String...)` to support multi-sideEffect grabs.
* Added GraphSON serialization for `Path`.
* Added `Traversal.Admin.getTraverserRequirements()` and removed `TraversalHelper.getTraverserRequirements(Traversal)`.
* `Traversal.equals()` is no longer computed by determining if the objects returned are equal.
* Altered messaging in Gremlin Console when using a remote that is not yet activated.
* Fixed potential for deadlock in Gremlin Driver when waiting for results from the server.
* Added the `useMapperFromGraph` serializer option to the Gremlin Server configuration file to allow auto-registration of serialization classes.
* Refactored Netty pipeline structure to not have a second "Gremlin" executor group and instead used a standard `ExecutorService`.
* Refactored the `GremlinExecutor` to take an optional transformation function so as to allow manipulation of results from `eval` in the same thread of execution.
* Fixed issue with the `HttpGremlinEndpointHandler` where requests were getting blocked when `keep-alive` was on.
* Added `MinStep` and `MaxStep` with respective `min()` and `max()`.
* `CountStep` and `SumStep` now extend `ReducingBarrierStep` and no longer are sideEffect steps.
* `SideEffectCapStep` now extends `SupplyingBarrier` and is much simpler than before.
* Added `SupplyingBarrier` which simply drains the traversal and emits the value of a provided supplier.
* Added `TraversalLambda` which implements function, predicate, and consumer over a provided traversal.
* Any non-core `Step` that takes a function or predicate can now take a traversal which maps to `traversal.next()` (function) and `traversal.hasNext()` (predicate).
* `CollectingBarrierStep` is no longer abstract and added `GraphTraversal.barrier()` which is analogous to `fold().unfold()`, though cheaper.
* Added `TraversalOptionHolder` for branching steps to index works with corresponding `GraphTraversal.option()`.
* `BranchStep` is now a proper generalization of `UnionStep` and `ChooseStep`.
* `SubgraphStep` has changed in support of in-traversal filtering and removing the need for path-based traversers.
* Added `HasTraversalStep` which takes an anonymous traversal to determine whether or not to filter the current object.
* Added `Traversal.Admin.getStartStep()` and `Traversal.Admin.getEndStep()`. Removed `TraversalHelper.getStart()` and `TraversalHelper.getEnd()`.
* Refactored `profile()` to use injected steps. `ProfileStep` can now be used without any special JVM command line parameters.
* Added `ReducingBarrierStep` which acts like `CollectingBarrierStep` but operates on a seed with a bi-function.
* Added a preprocessor for AsciiDocs. Documentation code examples are executed and the results are dynamically inserted into the doc file.
* `LocalStep` traversal is treated as a branch, not an isolated traversal. Moreover, moved `LocalStep` to `branch/`.
* Traversal strategies are now applied when the `TraversalVertexProgram` state is loaded, not when submitted. Less error prone as it guarantees strategy application.
* Reworked `TraversalHolder` where there are "local traversals" and "global traversals". Local traversals are not subject to OLAP message passing.
* Fixed a bug in `DedupStep` that made itself apparent in `DedupOptimizerStrategy`.
* Added `RepeatStep.RepeatEndStep` in order to reduce the complexity of the code on OLAP when the predicates are not at the start of `RepeatStep`.

=== TinkerPop 3.0.0.M7 (Release Date: January 19, 2015)

* Added `SideEffectRegistrar` interface and `SideEffectRegistrationStrategy` for allowing steps to register sideEffects at strategy application time.
* Renamed `Traverser.Admin.setFuture()` and `Traverser.Admin.getFuture()` to `setStepId()` and `getStepId()`, respectively.
* Added `TraversalMatrix` for random access to steps in a traversal by their step id. Used by `TraversalVertexProgram`.
* Added unique identifies to `Step` that are not the user provided labels. `Step.getLabel()` now returns an `Optional<String>`.
* Removed `UnionLinearStrategy`, `ChooseLinearStrategy`, and `RepeatLinearStrategy` as nested traversals are now natively supported in OLAP.
* Fixed `Neo4jGraph` around manual transaction behavior on `commit` and `rollback` such that they would throw exceptions if a transaction was not open.
* Redesigned the hidden step labeling mechanism so its consistent across a cluster, easier for rewrite strategies, and will enable nested OLAP traversals.
* `Traverser.incrLoops()` now takes a string step label to enable nested looping constructs (i.e. loop stacks).
* Added `Traversal.tryNext()` which returns an `Optional`, where the provided default method should be sufficient for all vendors.
* Removed `PathConsumer` in favor of `TraverserRequirement.PATH`-model via `Step.getRequirements()`.
* `Step.getRequirements()` returns a `Set<TraverserRequirement>` which is what is required of the `Traverser` by the `Step`.
* `Traverser` now extends `Cloneable` and `Traverser.clone()` is used to good effect in `Traverser.split()`.
* Added `AbstractTraverser` for which all traversers extend.
* Moved `Traversal.SideEffects` to `TraversalSideEffects` as sideEffects are not necessarily tied to the traversal.
* Removed `Graph.of()` for generating anonymous graph traversals -- replaced by `__`-model.
* Removed `Graph` being stored in `Traversal.SideEffects`. Too dangerous when moving between OLTP and OLAP and its limited uses were worked around easily.
* No need for `DefaultXXXGraphTraversal` unless the vendor is extending with new methods (e.g. `DefaultNeo4jGraphTraversal`).
* Reworked `TraversalStrategies` such that the are "emanating object class"-dependant, not `Traversal` dependent.
* Moved `Traverser.sideEffects()` to `Traverser.asAdmin().getSideEffects()`. Users should use `Traverser.sideEffects(key)` and `Traverser.sideEffects(key,value)`.
* Added `SerializationTest` to the `StructureStandardSuite` in `gremlin-test` which validates serialization at a lower level than `IoTest`.
* Removed `IntervalStep` and renamed `interval()` to `between()` which is simply an alias to a `has().has()` chain.
* Added `__` static interface which allows for `__.out().out()`-style construction of anonymous traversals (instead of `g.of()`).
* The only `GraphTraversal` steps that operate on `Traverser` are the base lambdas and `repeat()` (i.e. `emit()` and `until()`).
* Removed dependency on the `reflections` library in `gremlin-test` which removed the default implementation of `GraphProvider.getImplementations()` - vendors now need to implement this method themselves.
* Relaxed the `<S>` typing requirement for anonymous traversals when applied to `choose()`, `repeat()`, `union()`, etc.
* Removed `LoopStep` and `UntilStep` in favor of the new `RepeatStep` model of looping in Gremlin3.
* `BranchStep` is now exposed in `GraphTraversal` via `branch(function)`.
* `UnionStep` now implements `TraversalHolder`.
* Added `RepeatStep` as the new looping construct supporting do/while, while/do, and emit semantics.
* Moved `Traversal.sideEffects()` to `Traversal.Admin.getSideEffects()` as `cap()` should be used to access the sideEffect data of a traversal.
* Renamed vendor `XXXTraversal` to `XXXGraphTraversal` (interface) and `XXXGraphTraversal` to `DefaultXXXGraphTraversal` (implementation class).
* Modified packaging for console plugins to be more consistent by moving them to the `com.tinkerpop.gremlin.console.groovy.plugin` namespace.
* Removed all TinkerPop specific dependencies to Guava to avoid user version conflicts.
* Added support for `-e` (script file execution) and `-v` (version display) options on `gremlin.sh`.
* GraphSON supports the assignment of multiple custom serialization modules.
* `Traverser.get(stepLabel/sideEffectKey)` no longer exists. There now exists: `Traverser.path(stepLabel)` and `Traverser.sideEffects(sideEffectKey)`.
* `SimpleTraverser` now supports "path" but in a very loose, global cache way. Added `SparsePath` as a `Map`-backed `Path` implementation.
* Provided Neo4j multi-label support in Neo4j-Gremlin. Added three `Neo4jVertex`-specific methods: `addLabel()`, `removeLabel()`, `labels()`.
* Bumped to Groovy 2.3.9.
* Added `Graph.Io` interface which allows for simplified helper methods for end users and a way for vendors to override `GraphReader` and `GraphWriter` initial construction when custom serializers are needed.
* Removed methods from `GraphProvider` related to customizing serializers in `IoTest` from the test suite as the new `Graph.Io` interface now serves that purpose.
* Added `Neo4jGraph.checkElementsInTransaction(boolean)` which will (or not) verify whether elements retrieved via Neo4j global graph operations are transactionally consistent.
* Added `ScriptInputFormat` and `ScriptOutputFormat` to Hadoop-Gremlin for reading and writing a file according to an arbitrary parsing script.
* Added `TimeLimitStep.getTimedOut()` to determine if the step timed out or there were no more objects to process.
* `Graph.System` is now `Graph.Hidden` with "hidden" being the vendor namespace and the key prefix being `~`.
* Much better `toString()` handling in `Step` and `Traversal`.
* `ComparatorHolder<V>` interface returns a `List<Comparator<V>>` instead of a `Comparator<V>[]`.
* `T` now implements `Function<Element,Object>`.
* Added `ElementValueComparator` and `ElementFunctionComparator` in support of vendor introspection on `ComparatorHolder`-steps.
* Renamed `Comparing` marker interface to `ComparatorHolder`.
* `FunctionHolder` interface provides vendor introspection via `ElementValueFunction`.
* Removed `OrderByStep` as it is now just `order()` with a `by()`-based comparator.
* Added `SampleStep` (`sample()`) to allow for sampling the set of previous objects. Useful for doing random walks with `local()`.
* Renamed `random()` to `coin()` to better express that the filter is a random coin toss.
* Added `by()`-projection to modulate the meaning of post-processing steps like `aggregate()`, `groupCount()`, `path()`, `order()`, etc.
* Removed the `Strategy` interface and gave `StrategyGraph` direct access to the `GraphStrategy`.
* Added `Graph.strategy()` to help instantiate `StrategyGraph` instances.
* Modified the signature of all `GraphStrategy` methods to include an parameter that contains a reference to the "composing strategy".
* `PartitionStrategy` hides the specified partition key from view when iterating properties, keys, etc.
* Change construction of `GraphStrategy` implementations to be consistent with singleton instances and builder pattern.
* Added `Graph.Helper` annotation to "protected" certain default interface methods from implementation by vendors.
* Transaction retry functions now work with "manual" transactions.
* Improved error messaging when importing "legacy" GraphSON that was not generated with "extended" properties.
* Renamed "iterator" related methods in the `GraphStrategy` interface to be consistent with the method names they represent.
* `PropertyMapStep` (`valueMap()`) now takes a boolean to state if the tokens of the element are desired along with its properties.
* `HadoopGraph` now connected to the `StructureProcessSuite`.
* `HadoopGraph` no longer supports `Graph.Variables` as they were in-memory. A persistence mechanism can be introduced in the future.
* Hidden properties removed in favor of using `GraphStrategy` for such features.
* `Edge.iterators().vertexIterator(BOTH)` now guarantees `OUT` then `IN` vertex iterator order.
* `Graph.v(Object)` and `Graph.e(Object)` no longer exist. Instead, use `Graph.V(Object... ids)` and `Graph.E(Object... ids)`.
* Added `Graph.Iterators` to allow access to vertex and edge iterators based on element ids and bypassing `GraphTraversal`.
* Renamed `GraphStrategy` implementations to be less verbose - removed the word "Graph" from their names (e.g. `IdGraphStrategy` simply changed to `IdStrategy`).
* Removed `Step.NO_OBJECT` as the problem is solves can be solved with proper use of `flatMap` and `EmptyTraverser`.
* `Path` is now part of `GraphSerializer` and thus, not specific to a particular implementation of `Path`.
* Added messaging to show files being downloaded when using the Gremlin Server "install" command.
* Added test name and class arguments to the `GraphProvider.loadGraphWith` method.
* Merged `ReferencedXXX` and `DetachedXXX` so that all migration of graph element data is via `DetachedXXX`.
* Added `StaticVertexProgram` and `StaticMapReduce` which simply return `this` on `clone()`.
* `VertexProgram` and `MapReduce` now implement `Cloneable` and is used for fast copying across workers within the same machine.
* Added `TraversalHolder` interface which extends `PathConsumer` to determine recursively if nested traversals require path calculations turned on.
* Reworked how a `TraverserGenerator` is retrieved and utilized.
* Added `Traversal.toBulkSet()` to make getting resultant data more efficiently for traversals with repeated data.
* Provided a helper `LocalStep.isLocalStarGraph()` so `GraphComputer` implementers know the requisite data boundaries.
* Created `Traversal.Admin` to hide administrative methods. Added `Traversal.asAdmin()` to get at `Traversal.Admin`.
* Fixed up all `Step` cloning operations realizing that Java8 lambdas are always bound to the calling class (no delegates).
* Usage of `:remote close` without configured remotes shows a reasonable message rather than a stack trace.
* Provided `LocalStep` to signify that the internal traversal is locally bound to the incoming object.
* Failed script evaluation in Gremlin Server now triggers the cancel of the process attempting to timeout the script if it were to run too long.
* Greatly increased the speed of `ScriptEngineLambda` by making use of a static `ScriptEngine` cache.
* Fixed a general bug in all sideEffect using steps where the sideEffect should be accessed via the `Traverser` not `Traversal`.
* `GremlinPlugin` interface no longer has the `additionalDependencies` method - those dependencies are now defined by an entry in the manifest file for the jar called `Gremlin-Plugin-Dependencies`.
* Added `TinkerWorkerPool` which is used for resource efficient threading in `TinkerGraphComputer`.
* `MapReduce.createMapReduce(Configuration)` now exists and serves the same purpose as `VertexProgram.createVertexProgram(Configuration)`.
* Enabled SessionOps to be extended. Added eval handler hook.
* Setting a property with an unsupported data type throw `IllegalArgumentException` instead of `UnsupportedOperationException` as the operation is supported, but the argument is not.

=== TinkerPop 3.0.0.M6 (Release Date: December 2, 2014)

* `javatuples.Pair` avoided on `MapReduce` API in favor of a new `KeyValue` class.
* Renamed `Gremlin-Plugin` manifest entry for plugins to `Gremlin-Plugin-Paths`.
* Added `Gremlin-Plugin-Dependencies` manifest entry to list other dependencies that should be retrieved with a plugin jar.
* `Memory.Admin.asImmutable()` yields an immutable representation of the GraphComputer `Memory`.
* Fixed host selection in `gremlin-driver` by properly accounting for all hosts being marked unavailable at the instantiation of a `Client`.
* Removed Giraph-Gremlin in favor of new Hadoop-Gremlin with `GiraphGraphComputer` support. Future support for `MapReduceGraphComputer`.
* Greatly simplified the `InputFormat` and `OutputFormat` model for working with Giraph (and Hadoop).
* Added a serializer for `Property` for GraphSON correcting format of serialization of a single `Property` on an `Edge`.
* Fixed bug in Gremlin Console that prevented assignments to empty `List` objects.
* Added `VertexProgram.getMessageScopes()` to allow vendors to know which `MessageScopes` at a particular `Memory` state.
* Reduced the number of methods in `MessageScope.Local` as its up to vendors to inspect provided incident `Traversal` accordingly.
* Renamed `MessagesType` to `MessageScope` to make it less ambiguous regarding the class of the messages being sent.
* Changed the message type of `TraversalVertexProgram` to `TraverserSet` to support message combining.
* Added `VertexProgram.getMessageCombiner()` to support the combining of messages in route to a vertex.
* Reduced object creation in `TraversalVertexProgram` around vertex-local traversal sideEffects.
* Renamed `Traverser.Admin.makeChild()` and `Traverser.Admin.makeSibling()` to `Traverser.Admin.split()` to correspond with `merge()`.
* Added `Traverser.Admin.merge(Traverser)` method so that the merging algorithm is with the `Traverser`.
* Added `Operator` enum that contains sack-helpful `BinaryOperators`: sum, minus, mult, div, max, min, etc.
* Added `GraphTraversal.withSack()` and renamed `trackPaths()` and `with()` to `withPath()` and `withSideEffect()`, respectively.
* Added the "Gremlin Sacks" feature to allow a `Traverser` to carry local information along its walk.
* GraphSON format no longer makes use of `hiddens` JSON key. Its all just `properties`.
* Added `DoubleIterator` to make vendor implementations of `Edge.iterators().vertexIterator()` efficient.
* `PropertiesStep` is smart about hiddens vs. properties.
* `Element.iterators().hiddenProperties()` no longer exists. For vendors, simply provide an iterator of properties.
* `GIRAPH_GREMLIN_LIBS` supports colon separated directories for loading jars from multiple paths.
* Introduced method to control the location of dependencies dynamically loaded to the Gremlin Console as part of the `:install` command.
* Fixed problem with the Neo4j Gremlin Plugin not loading properly after Gremlin Console restart.
* Removed the "use" configuration from Gremlin Server.
* Moved `SugarGremlinPlugin` from `gremlin-console` to `gremlin-groovy` so that it could be shared with Gremlin Server.
* Fixed bug in serialization of `null` results returned to the Gremlin Console when serializing to strings.
* Moved the `GremlinPlugin` for `TinkerGraph` to `tinkergraph-gremlin` module (it is no longer in `gremlin-console`).
* Added a `plugin-info.txt` file to Gremlin Console `/ext/{module}` subdirectories to identify the module that was originally requested.
* Gremlin Server now allows for the explicit configuration of plugin activation.
* Refactored `GremlinPlugin` and `AbstractGremlinPlugin` to better account for plugins that run on the server and those that run in the console.
* Added a `plugins` configuration to Gremlin Server to control the plugins that are enabled on initialization.
* Added a builder option to `GremlinExecutor` to control the plugins that are enabled on initialization.
* Added `RemoteException` for usage with `RemoteAcceptor` implementations for the Gremlin Console so as to better standardize their development.
* Standardized all text being written to the Gremlin Console using starting upper case letter.
* Prevented error in the Console when `:submit` is called but no remotes were configured.
* Provided a way to clean the `grapes` directory as part of a standard build with `mvn clean install`.

=== TinkerPop 3.0.0.M5 (Release Date: November 7, 2014)

* Removed `PropertyFilterIterator` as using Java8 streams was just as efficient for the use case.
* Renamed `KryoWritable` to `GremlinWritable` as it is not necessarily Kryo that is the serialization mechanism.
* Fixed an input split bug in Giraph that was making it so that splits were not always at vertex boundaries.
* Fixed a combiner bug in `GirapGraphComputer`. Combiners were always calling `MapReduce.reduce()`, not `MapReduce.combine()`.
* Greatly simplified `SubgraphStrategy` by removing requirements for `Traversal` introspection.
* `StrategyWrappedGraph` mimics vendor use of `GraphStep` and `GraphTraversal` and no longer requires dynamic strategy application.
* `TraversalStrategies` make use of a dependency tree sorting algorithm to ensure proper sorts prior to application.
* `TraversalStrategies` are now immutable and are bound to the `Traversal` class.
* Fixed bug in Gephi Plugin that prevented it from communicating with the Gephi Streaming Server.
* Renamed `MessageType.XXX.to()` to `MessageType.XXX.of()` so it makes sense in both the sending and receiving context.
* Improved messaging with respect to tests that are ignored due to features to make it clear that those tests are not in error.
* Relaxed exception consistency checks in the test suite to only check that a thrown exception from an implementation extends the expected exception class (but no longer validates that it is the exact class or that the message text).
* `VertexProgram` now has `workerIterationStart()` and `workerIterationEnd()` to allow developers to control vertex split static data structures.
* `TraversalVertexProgram` startup time greatly reduced due to being smart about `loadState()` behavior.
* Gremlin Server sessions now allow serialization of results that were part of an open transaction.
* Refactor `OpProcessors` implementations in Gremlin Server for better reusability.
* `Vertex.iterators()` no longer have a `branchFactor`. This is now at the query language level with `localLimit()`.
* Added `limit(long)` and `localLimit(int,int)` which simply call the range equivalents with 0 as the low.
* Added `LocalRangeStep` which supports ranging the edges and properties of an element -- `localRange(int,int)`.
* `GraphTraversal.value(String)` no longer exists. Instead, use `GraphTraversal.values(String)`.
* `HiddenXXXStep` and `ValueXXXStep` no longer exist. `PropertyXXXStep` takes a `PropertyType` to denote value and hidden access.
* Added `PropertyType` to the structure-package which provide markers for denoting property types (vs. property classes).
* Renamed `setWorkingDirectory` to `workingDirectory` in the `KryoReader` builder.
* `Path.get(String)` returns the object if only one object is referenced by label, else it returns a `List` of referenced objects.
* Added overload to `GremlinKryo` to allow a serializer to be configured as a `Function<Kryo,Serializer>` to allow better flexibility in serializer creation.
* Added method to `GraphProvider` to allow implementers to provide a mechanism to convert GraphSON serialized identifiers back to custom identifiers as needed.
* Added methods to `GraphProvider` so that implementers could specify a custom built `GremlinKryo` class and/or `SimpleModule` class in case their implementation had custom classes to be serialized.
* Added `Traversal.forEachRemaining(class,consumer)` for those traversals whose end type is different from declared due to strategy rewriting.
* Removed `Traversal.forEach()` as traversal implements `Iterator` and users should use `forEachRemaining()`.
* `RangeStep` now has an inclusive low and an exclusive high -- a change from Gremlin2.
* `DriverGremlinPlugin` returns raw results with driver results available via the `result` variable.
* Removed test enforcement of `private` constructor for a `Graph` instance.
* `RemoteAcceptor` now supports `@` prefixed lines that will grab the script string from the Gremlin Console shell.
* Modified the signature of `Property.element()` to simply return `Element`
* Added `Reducing` marker and `ReducingStrategy` which supports reduction-functions as a final step in Gremlin OLAP (e.g. `fold()`).
* Once strategies are `complete()`, no more steps can be added to a `Traversal`.
* Renamed `Traversal.strategies()` to `Traversal.getStrategies()` as it is not a "query language"-method.
* Added test to enforce that a `label` on a `VertexProperty` is always set to the key of the owning property.
* Fixed bug with multi-property removal in `Neo4jGraph`.
* Bumped to Neo4j 2.1.5.
* Used standard `UUIDSerializer` from the `kryo-serializers` library for serialization of `UUID` objects.
* Changed GraphSON serialization to only use `iterators()` - there were still remnants of `Traversal` usage from previous refactoring.
* Added overload for `detach` method to allow for the `Element` to be detached as a "reference" only (i.e. without properties).
* Renamed `Item` in `gremlin-driver` to `Result`.
* Renamed `strategy` to `getStrategy` in `StrategyWrappedGraph`.
* Renamed `baseGraph` to `getBaseGraph` in `Neo4jGraph`.
* `Neo4jGraph` now returns an empty property `Vertex.property(k)` when the key is non-existent (a problem only visible when meta/multi property configuration was turned off).
* `Traversal.Strategies.apply()` now takes a `TraversalEngine`. Greatly simplifies strategy application for `STANDARD` or `COMPUTER`.
* Renamed `IdentityReductionStrategy` to `IdentityRemovalStrategy` for reasons of clarity.
* Added `ComparingRemovalStrategy` that removes `Comparing`-marked steps unless they are the end step of the traversal.
* `OrderStep` now works in OLAP, but only makes sense as a traversal end step.
* `MapReduce` API extended to include `getMapKeySort()` and `getReduceKeySort()` to sort outputs accordingly.
* Renamed `TraversalResultMapReduce` to `TraverserMapReduce`. Shorter and makes more sense.
* Improved build automation to package javadocs and asciidoc documentation in the distribution files.
* Improved build automation with a script to automatically bump release versions in the various files that needed it such as the `pom.xml` files.
* The identifier on `VertexProperty` is now read properly to those graphs that can support identifier assignment.
* `GraphSONReader.readGraph()` now properly reads vertex properties.
* Removed `Neo4jGraph.getCypher()` as users should use `Neo4jGraph.cypher()` and get back TinkerPop3 graph objects.
* `GiraphGraph.variables().getConfiguration()` is now replaced by `GiraphGraph.configuration()`.
* Added `Graph.configuration()` which returns the `Configuration` object of `Graph.open()`.
* Removed `TraverserTracker` as now there is only a `TraverserSet` for all halted traversers. A nice simplification of `TraversalVertexProgram`.
* Renamed `Traverser.isDone()` to `Traverser.isHalted()` and `DONE` to `HALT`. Consistent with automata terminology.
* Removed `PathTraverserExecutor` and `SimpleTraverserExecutor` as a single `TraverserExecutor` correctly executes both types of traversers.
* `TraversalVertexProgram` does "reflexive message passing" to reduce the total number of iterations required to execute a traversal.
* `MapReduce` no-argument constructors are private and thus, only for reflection and `loadState()` usage.
* MapReducers for `TraversalVertexProgram` are now smart about `with()` declared data structures.
* Updated `Traversal.SideEffects` to use "registered suppliers" and it now works accordingly in both OLTP and OLAP environments.
* Increased the speed of `FlatMapStep` by approximately 1.5x.

=== TinkerPop 3.0.0.M4 (Release Date: October 21, 2014)

* Added features for `VertexProperty` user supplied ids and related data types.
* Removed `SideEffectCap` marker interface as there is only one `SideEffectCapStep` and thus, `instanceof` is sufficient.
* `Path.getObjects()`/`Path.getLabels()` renamed to `Path.objects()`/`Path.labels()` to be in line with "query language" naming convention.
* Greatly simplified `GiraphInternalVertex` due to `Element.graph()` -- 1/2 the memory footprint and reduced construction time.
* Renamed `Property.getElement()` to `Property.element()` given the "query language" naming convention.
* `Element.graph()` added which returns the `Graph` that the element is contained within.
* Added tests for greater consistency around iterating hidden properties.
* Simplified `TraversalVertexProgram` where only a single `TraverserTracker` exists for both path- and simple-traversers.
* Fixed a major bug where `Arrays.binarySearch` was being used on an unsorted array in TinkerGraph and Neo4jGraph.
* Changed `ComputerResult.getXXX()` to `graph()` and `memory()` to be consistent with "query language" naming convention.
* `Traverser.getXXX()` changed to `loops()`, `bulk()`, `path()`, `sideEffects()` to be consistent with "query language" naming convention.
* Optimization to reduce the number of empty lists created due to no step class existing for respective `TraversalStrategy.apply()`.
* Added `CapTraversal` as a marker interface for the `cap()` method.
* Added `union()` with GraphComputer `UnionLinearStrategy`.
* `TimeLimitStep` was moved to `filter/` package. It was a mistake that it was in `sideEffect/`.
* Provided the configuration for generating both a "full" and "core" set of javadocs, where "full" represents all classes in all projects and "core" is the "user" subset.
* Validated bindings passed to Gremlin Server to ensure that they do not match the most common statically imported values.
* If no script engine name is provided to a `LambdaHolder` it is assumed to be Gremlin-Groovy.
* `MapEmitter` and `ReduceEmitter` have an `emit(value)` default method where the key is the `MapReduce.NullObject` singleton.
* `Traverser.Admin` now implements `Attachable` as the `Traversal.SideEffects` can be generated from the `Vertex`.
* Made a solid effort to ensure that all TinkerPop keys are `Graph.System` to leave `Graph.Key` for users.
* The `Graph.System` prefix is now `^` instead of `%&%`. Simpler and easier on the `toString()`-eyes.
* Added `Traversal.SideEffects.ifPresent(Consumer)` as a default helper method.
* Added `profile()`-step which provides detailed information about the performance of each step in a traversal.
* No more `CountCapStep` and `CountStep`, there is only `CountStep` and it is elegant.
* Created a `AbstractTraversalStrategy` with good `toString()`, `hasCode()`, and `equals()` implementations.
* Added `CountTraversal` as a marker-interface stating that the `Traversal` has a `count() -> Long` method.
* `Traversal` no longer has any step methods as its not required for DSL implementers to have "core steps."
* Added "linearization" strategy for `ChooseStep` so it is executed correctly on GraphComputer.
* Added ``GraphTraversalStrategyRegistry` which has respective global strategies to make turning on/off strategies easier.
* Added a generic `BranchStep` to be used for re-writing "meta-steps" for execution on GraphComputer.
* Moved `JumpStep`, `UntilStep`, and `ChooseStep` to a new `branch/` package.
* Added test cases to the Structure Suite to enforce consistent operations of reading properties after removal of their owning `Element`.
* GraphSON format change for full `Graph` serialization - Graph variables are now serialized with the key "variables" as opposed to "properties".
* Relaxed `Graph.toString()` test requirements for implementers.
* Made the `toString` operations in `GraphStrategy` consistent.
* Added `VertexFeatures.supportsRemoveProperty`.
* Added `VertexPropertyFeatures.supportsRemoveProperty`.
* Added `EdgeFeatures.supportsRemoveProperty`.
* Added `VertexFeatures.supportsRemoveVertices`.
* Added `EdgeFeatures.supportsRemoveEdges`.
* Vendors should now get a clear error when mis-spelling something in an `@OptOut` (or more likely if a test name changes) and it now works all the test suites.
* All plugins now have a default prefix of "tinkerpop." as a namespace.
* `GraphComputer` now executes a `Set<MapReduce>` and `hashCode()`/`equals()` were implemented for existing `MapReduce` implementations.
* Changed `Contains.in/notin` to `Contains.within/without` as `in` is a reserved term in most languages (including Java and Groovy).
* Added helper methods for loading data into collections in `TraversalHelper`.
* Core `Traversal` methods are smart about bulking -- e.g. `iterate()`, `fill()`, `remove()`, etc.
* `GroupByStep` and `GroupByMapReduce` leverage `BulkSet` as the default group data structure.
* `Element.Iterator` has renamed methods so implementers can do `MyElement implements Element, Element.Iterators`.
* Renamed `MessageType.Global` and `MessageType.Local` creators from `of()` to `to()` as it makes more sense to send messages `to()`.
* With `Traverser.get/setBulk()` there is no need for a `TraverserMessage`. The `Traverser` is now the message in `TraversalVertexProgram`.
* Provided static `make()` methods for constructing `Path` implementations.
* Provided a more space/time efficient algorithm for `Path.isSimple()`.
* The `JumpStep` GraphComputer algorithm `Queue` is now a `TraverserSet`.
* `AggregateStep` and `StoreStep` now use `BulkSet` as their default backing `Collection` (much more space/time efficient).
* Added `BulkSet` which is like `TraverserSet` but for arbitrary objects (i.e. a weighted set).
* `UnrollJumpStrategy` is no longer a default strategy as it is less efficient with the inclusion of `TraverserSet`.
* Introduced `TraverserSet` with bulk updating capabilities. Like OLAP, OLTP looping is now linear space/time complexity.
* TinkerGraph's MapReduce framework is now thread safe with a parallel execution implementation.
* Added a default `Traverser.asAdmin()` method as a typecast convenience to `Traverser.Admin`.
* Renamed `Traverser.System` to `Traverser.Admin` as to not cause `java.lang.System` reference issues.
* Renamed `Memory.Administrative` to `Memory.Admin` to make it shorter and consistent with `Traverser.Admin`.
* Fixed a TinkerGraph bug around user supplied vertex property ids.
* Most `Step` classes are now defined as `public final class` to prevent inheritance.
* `ShuffleStep` now extends `BarrierStep` which enables semantically correct step-sideEffects.
* Leveraged `Traverser.getBulk()` consistently throughout all steps.

=== TinkerPop 3.0.0.M3 (Release Date: October 6, 2014)

* All `Step` fields are now `private`/`protected` with respective getters as currently needed and will be added to as needed.
* Gremlin Server no longer has the `traverse` operation as lambdas aren't really serialized.
* `Path` is now an interface with `ImmutablePath` and `MutablePath` as implementations (2x speedup on path calculations).
* `Traverser` now implements `Comparable`. If the underlying object doesn't implement `Comparable`, then a runtime exception.
* Added abstract `BarrierStep` which greatly simplifies implementing barriers like `AggregateStep`, `OrderStep`, etc.
* `SelectStep` is now intelligent about when to trigger path computations based on label selectors and barriers.
* `T` no longer has `eq`, `neq`, `lt`, `in`, etc. Renamed all respective enums and with `static import`, good in console (e.g. `Compare.eq`).
* Added `Order` enum which provides `Order.decr` and `Order.incr`.
* `Traverser.loops` and `Jump.loops` are now shorts (`32767` max-loops is probably sufficient for 99.9999% of use cases).
* `Traverser.bulk` exists which is how many instances does the traverser represent. For use in grouping with bulk computations.
* Greatly simplified sideEffect steps where there is no distinction between OLAP vs. OLTP (from the `Step` perspective).
* Removed the need for `Bulkable` and `VertexCentric` marker interfaces in process API.
* Renamed configuration parameters in Giraph-Gremlin to be consistent with a `giraph.gremlin`-prefix.
* Made it possible to pass a `ScriptEngine` name and string script in `TraversalVertexProgram` and `LambdaVertexProgram`.
* Made `TinkerGraph` a plugin for the Console as it is no longer a direct dependency in `gremlin-groovy`.
* Added features for supporting the addition of properties via `Element.property(String,Object)`.
* `GiraphGraph` OLTP tested against Gremlin-Java8 and Gremlin-Groovy -- OLAP tested against Gremlin-Groovy.
* `Neo4jGraph` is now tested against both Gremlin-Java8 and Gremlin-Groovy.
* Renamed the test cases in `ProcessTestSuite` to be consistent with other Gremlin language variants.
* Added a `gremlin-groovy-test` suite that can be used to validate implementations against the Groovy variant of Gremlin.
* `TinkerGraph` is no longer serializable, use a `GraphReader`/`GraphWriter` to serialize the graph data.
* Removed `implements Serializable` on numerous classes to ensure safety and proper usage of utilities for cloning.
* `Traversal` now implements `Cloneable` as this is the means that inter-JVM threads are able to get sibling `Traversals`.
* Created "integration" test for `Neo4jGraph` that runs the test suite with multi/meta property features turned off.
* Added `GraphStrategy` methods for `VertexProperty`.
* Converted the `id` data type from string to integer in the Grateful Dead sample data.
* Removed all notions of serializable lambdas as this is a misconception and should not be part of TinkerPop.
* Greatly simplified `TraversalVertexProgram` with three arguments: a `Traversal<Supplier>`, `Class<Traversal<Supplier>>`, or a script string with `ScriptEngine` name.
* Added `TraversalScript` interface with `GroovyTraversalScript` as an instance. To be used by OLAP engines and any language variant (e.g. gremlin-scala, gremlin-js, etc.).
* `UntilStep` now leverages `UnrollJumpStrategy` accordingly.
* Fixed a bug where the `toString()` of `Traversal` was being hijacked by `SugarGremlinPlugin`.
* Fixed compilation bug in `UntilStep` that is realized when used in multi-machine OLAP.
* Simplified `Enumerator` and implementations for `MatchStep`.

=== TinkerPop 3.0.0.M2 (Release Date: September 23, 2014)

* Added an exhaust `InnerJoinEnumerator` fix in `MatchStep` to get all solutions correctly.
* `Neo4jGraph` can be configured to allow or disallow meta- and multi-properties.
* Added `until()`-step as a simpler way to express while-do looping which compiles down to a `jump()`-step equivalent.
* Added "The Crew" (`CREW`) toy graph which contains multi-properties, meta-properties, graph variables, hiddens, etc.
* If the Giraph job fails, then the subsequent `MapReduce` jobs will not execute.
* Added `Graph.System` class which generates keys prefixed with `%&%` which is considered the vendor namespace and not allowed by users.
* Added `ReferencedVertex` (etc. for all graph object types) for lightweight message passing of graph object ids.
* `T.*` now has `label`, `id`, `key`, `value` and no longer are these `String` representations reserved in TinkerPop.
* `Traverser` now has a transient reference to `Traversal.SideEffects`.
* "Detached" classes are now tested by the standard test suite.
* Compartmentalized `Traverser` interface so there is now a `Traverser.System` sub-interface with methods that users shouldn't call.
* Added `OrderByStep` which orders `Elements` according to the value of a provided key.
* 2x speed increase on steps that rely heavily on `ExpandableStepIterator` with massive memory footprint reduction as well.
* Added `VertexProperty<V>` as the property type for vertices -- provides multi-properties and properties on properties for vertices.
* Changed `VertexProgram` such that `getElementComputeKeys()` is simply a `Set<String>`.
* Significant changes to the format of the `ResponseMessage` for Gremlin Server - these changes break existing clients.
* Close any open transactions on any configured `Graph` when a session in Gremlin Server is killed.
* Grateful Dead Graph now uses vertex labels instead of "type" properties.
* There is now a `GraphComputerStrategy` and `EngineDependent` marker interface to allow steps to decide their algorithm depending if they are OLAP or OLTP.
* A labeled step now stores its current traverser value in `Traversal.SideEffects` (no longer can sideEffectKeys and step labels be the same).
* `GraphFactory` support for opening a `Graph` with multiple `GraphStrategy` instances - if there are multiple strategies they are wrapped in order via `SequenceGraphStrategy`.
* The result type for result termination messages returned from Gremlin Server is now set to "no content".
* The `maxContentLength` setting for Gremlin Driver now blocks incoming frames that are too large.
* After initialization scripts are executed in Gremlin Server, the `Graph` instances are re-bound back to their global references, thus allowing `GraphStrategy` initialization or even dynamic `Graph` creation through scripts.
* Added "Modern" graph back which is basically the "Classic" graph with double values for the "weight" property on edges and non-default vertex labels.
* `Traversal.addStep()` is now hard typed so type casting isn't required and traversal APIs look clean.
* Changed the hidden key prefix from `%$%` to `~` in `Graph.Key.hide()`.
* Added `has(label,key,predicate,value)` to allow for `has('person','name','marko')`. Various overloaded methods provided.
* Update to traversal API where if a `SFunction<S,?>` was required, but can process a `Traverser<S>`, then the function is `SFunction<Traverser<S>,?>`.
* Added `WhereStep` as a way to further constrain `select()` and `match()`.
* Extensive work on `GiraphMemory` and its interaction with Giraph aggregators.
* If the input path of a `GiraphGraphComputer` does not exist, failure happens prior to job submission.
* `SugarPlugin` now has all inefficient methods and Gremlin-Groovy proper is only efficient Groovy techniques.
* Prevented concurrency problems by only modifying bindings within the same thread of execution in the `GremlinExecutor`.
* Calls to `use` on the `DependencyManager` now return the list of `GremlinPlugin` instances to initialize instead of just initializing them automatically because it causes problems with `ScriptEngine` setup if a plugin requires a script to be evaluated and a required dependency is not yet loaded.
* `Traversal.SideEffects` has `getGraph()`, `setGraph()`, and `removeGraph()` default helpers.
* `Traversal.Memory` -> `Traversal.SideEffects` and `GraphComputer.SideEffects` -> `GraphComputer.Memory`.
* `StrategyWrappedVertex` and `StrategyWrappedEdge` properly wrap `Element` objects returned from non-traversal based methods.
* Gremlin-Server now sends a single write with status 200 for Object and empty response messages.
* `GremlinGroovyScriptEngine` allows imports to re-import dependencies added via "use".
* Changed order in which the `GremlinExecutor` is initialized such that dependency loading via "use" are handled first which fixes problems with starting Gremlin Server with `gremlin-server-neo4j.yaml`.
* Corrected issues with the "branch factor" related traversals under `SubgraphStrategy`.  This change also altered the semantics of the `SubgraphStrategy` a bit as it became more restrictive around `Edge` inclusion (requires both vertices to be in the subgraph).
* The Gephi Plugin now visualizes traversals and has numerous configuration options.
* Added more specific features around the types of "identifiers" a graph can support.
* Added a new test graph called `MODERN` that is copy of the `CLASSIC` graph, but represents floats as doubles.  This graph will be the default graph for testing going forward.
* Fix bug in `Neo4jGraph` that was not processing multiple vertex labels properly when doing a `has()` step with `IN`.
* Changed semantics of `@LoadGraphWith` in gremlin-test to only refer to the ability of a test implementation to process the data types of the test graph (not to actually load it).
* `StartStep` is a `SideEffect` as it is a process to get data into the stream (like a keyboard) and more efficient as such.
* Greatly simplified the implementations of `Map`, `FlatMap`, `Filter`, and `SideEffect`.
* `Path` data structure changed to an ordered list of objects with each associated to a `Set<String>` of as-labels.
* All sideEffect-based steps no longer extend `FilterStep` with predicate equal true, but a more efficient `SideEffectStep`.
* `TreeStep` now has `TreeMapReduce` for executing on `GraphComputer`.
* `Neo4jTraversal.cypher()` is fluent throughout.
* Reverted back to TP2 model of `as()` referring to step names, not variable names of sideEffects.
* Updated `AddEdge`-step to support property key/value pairs for appending to newly created edges.
* Renamed `Graph.getFeatures()` to `Graph.features()` to be consistent with other API methods.
* `Vertex` and `Edge` now implement all `GraphTraversal` methods to ensure consistency throughout stack.
* `Neo4jTraversal` is auto-generated from `Neo4jTraversalStub` with technique generalizable to other vendors.
* Added test suite to ensure that all traversals are of the same type: `g.V`, `g.E`, `g.of()`, `v.identity()`, `e.identity()`, v-, e-methods.
* Giraph HDFS helpers now support `hdfs.mkdir(string)` and `local.mkdir(string)`
* Added `@OptIn` and `@OptOut` for implementers to specify on their `Graph` implementations for test compliance information.
* `GraphComputer` `Memory` now immutable after computation is complete.
* Dependency grabbing for plugins filter out slf4j logging dependencies so as to avoid multiple bindings with the standard TinkerPop distributions.
* Fixed `GiraphMemory` to be fully consistent with GraphComputer specification.
* Removed fatJar assembly from Giraph-Graph as it is no longed needed with distributed cache model.
* Reworked `GiraphRemoteAcceptor` to provide a `result` variable back to the console with `ComputerResult`.
* `VertexProgram` is no longer `Serializable` (use `loadState` and `storeState` for wire-propagation).
* Moved `GiraphGraph.getOutputGraph()` to `GiraphHelper`.
* Changed `GIRAPH_GREMLIN_HOME` to `GIRAPH_GREMLIN_LIB` to reference directory where jars are to be loaded.
* Updated README with release instructions.

TinkerPop 3.0.0.M1 (Release Date: August 12, 2014)
~~~~~~~~~~~~~~~~~~~~~~~~~~~~~~~~~~~~~~~~~~~~~~~~~

* First official release of TinkerPop3 and thus, no changes.<|MERGE_RESOLUTION|>--- conflicted
+++ resolved
@@ -22,7 +22,7 @@
 
 [[release-3-3-2]]
 === TinkerPop 3.3.2 (Release Date: NOT OFFICIALLY RELEASED YET)
-                             
+
 This release also includes changes from <<release-3-2-8, 3.2.8>>.
 
 * Fixed regression issue where the HTTPChannelizer doesn't instantiate the specified AuthenticationHandler
@@ -275,11 +275,8 @@
 * Added the "Kitchen Sink" test data set.
 * Fixed a bug in `NumberHelper` that led to wrong min/max results if numbers exceeded the Integer limits.
 * Delayed setting of the request identifier until `RequestMessage` construction by the builder.
-<<<<<<< HEAD
 * `ReferenceElement` avoids `UnsupportedOperationException` handling in construction thus improving performance.
-=======
 * Improved error messaging for failed serialization and deserialization of request/response messages.
->>>>>>> 97947c1a
 * Removed hardcoded expectation in metrics serialization test suite as different providers may have different outputs.
 * Added `IndexedTraverserSet` which indexes on the value of a `Traverser` thus improving performance when used.
 * Utilized `IndexedTraverserSet` in `TraversalVertexProgram` to avoid extra iteration when doing `Vertex` lookups.
