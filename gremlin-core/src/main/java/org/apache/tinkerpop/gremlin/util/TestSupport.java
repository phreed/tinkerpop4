--- conflicted
+++ resolved
@@ -162,11 +162,7 @@
 
     /**
      * Copies a file stored as part of a resource to the file system in the path returned from
-<<<<<<< HEAD
-     * {@link TestSupport#makeTestDataPath} in a subdirectory called {@code temp/resources}.
-=======
      * {@link #makeTestDataPath} in a subdirectory called {@code temp/resources}.
->>>>>>> 0024651b
      */
     public static File generateTempFileFromResource(final Class<?> graphClass, final Class<?> resourceClass,
                                                     final String resourceName, final String extension, final boolean overwrite) throws IOException {
@@ -174,7 +170,7 @@
         final File tempFile = new File(temp, resourceName + extension);
 
         // these checks are present mostly for windows compatibility where an outputstream created on a non-existent
-        // file will cause an error. 
+        // file will cause an error.
         if(tempFile.exists() && !overwrite){
             // overwrite is disabled and file already exists -> reuse as-is
             return tempFile;
