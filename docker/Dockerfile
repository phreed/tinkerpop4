# Licensed to the Apache Software Foundation (ASF) under one
# or more contributor license agreements.  See the NOTICE file
# distributed with this work for additional information
# regarding copyright ownership.  The ASF licenses this file
# to you under the Apache License, Version 2.0 (the
# "License"); you may not use this file except in compliance
# with the License.  You may obtain a copy of the License at
#
#   http://www.apache.org/licenses/LICENSE-2.0
#
# Unless required by applicable law or agreed to in writing,
# software distributed under the License is distributed on an
# "AS IS" BASIS, WITHOUT WARRANTIES OR CONDITIONS OF ANY
# KIND, either express or implied.  See the License for the
# specific language governing permissions and limitations
# under the License.

FROM ubuntu:xenial

LABEL maintainer="Daniel Kuppitz <me@gremlin.guru>"

RUN apt-get update
RUN apt-get -y install software-properties-common python-software-properties apt-transport-https curl dpkg netcat net-tools
RUN add-apt-repository ppa:openjdk-r/ppa
RUN sh -c 'curl -s https://packages.microsoft.com/config/ubuntu/16.04/packages-microsoft-prod.deb -o packages-microsoft-prod.deb'
RUN sh -c 'dpkg -i packages-microsoft-prod.deb'
RUN apt-key adv --keyserver hkp://keyserver.ubuntu.com:80 --recv-keys 3FA7E0328081BFF6A14DA29AA6A19B38D3D831EF
RUN apt-get install apt-transport-https gnupg ca-certificates
RUN sh -c 'echo "deb https://download.mono-project.com/repo/ubuntu stable-xenial main" | tee /etc/apt/sources.list.d/mono-official-stable.list'
RUN apt-get update

# include both java 8/11 so that we can use the same docker image for future builds on that version of the jdk as we do
# for the older release branches. the java version to use is just controlled by JAVA_HOME hardcoded below
RUN apt-get install -y openjdk-8-jdk openjdk-11-jdk gawk git maven openssh-server subversion zip
RUN apt-get install -y --force-yes dotnet-sdk-3.1 mono-devel

# python3 on xenial install 3.5.2 which is insufficient for newer versions of python/typing#259 so
<<<<<<< HEAD
# custom build and install 3.5.3 and upgrade pip along the way. this could be resolved by using bionic
# but trying to keep all of our release branches on the same docker image and the older versions sorta
# suit 3.3.x and 3.4.x
ENV DEBIAN_FRONTEND=noninteractive
RUN apt-get install -y python python-dev python-pip build-essential checkinstall zlib1g-dev libreadline-gplv2-dev \
    libncursesw5-dev libssl-dev libsqlite3-dev tk-dev libgdbm-dev libc6-dev libbz2-dev libkrb5-dev krb5-user
RUN cd /opt && wget https://www.python.org/ftp/python/3.5.3/Python-3.5.3.tgz && tar -xvf Python-3.5.3.tgz
RUN cd /opt/Python-3.5.3 && ./configure && make && make install
RUN ln -sf /usr/bin/python3.5.3 /usr/bin/python3
=======
# custom build and install 3.6.9 and upgrade pip along the way. this could be resolved by using bionic
# but trying to keep all of our release branches on the same docker image and the older versions suit 3.4.x+
RUN apt-get install -y --force-yes python python-dev python-pip build-essential checkinstall zlib1g-dev libreadline-gplv2-dev libncursesw5-dev libssl-dev libsqlite3-dev tk-dev libgdbm-dev libc6-dev libbz2-dev
RUN cd /opt && wget https://www.python.org/ftp/python/3.6.9/Python-3.6.9.tgz && tar -xvf Python-3.6.9.tgz
RUN cd /opt/Python-3.6.9 && ./configure && make && make install
RUN ln -sf /usr/bin/python3.6.9 /usr/bin/python3
>>>>>>> 5fdc3991
# pip drops support of Python 2 starting from version 21.0
RUN pip install --upgrade "pip<21.0"
RUN pip install virtualenv virtualenvwrapper

RUN rm -rf /var/lib/apt/lists/* /var/cache/openjdk-8-jdk
RUN rm -rf /var/lib/apt/lists/* /var/cache/openjdk-11-jdk

RUN sed -i 's@PermitRootLogin without-password@PermitRootLogin yes@' /etc/ssh/sshd_config
RUN sed -i 's@session\s*required\s*pam_loginuid.so@session optional pam_loginuuid.so@g' /etc/pam.d/sshd
RUN ssh-keygen -t rsa -f ~/.ssh/id_rsa -N '' \
    && cat ~/.ssh/id_rsa.pub > ~/.ssh/authorized_keys

RUN sed -i 's/.*"$PS1".*/# \0/' ~/.bashrc

RUN echo "Host *" >> ~/.ssh/config
RUN echo "  UserKnownHostsFile /dev/null" >> ~/.ssh/config
RUN echo "  StrictHostKeyChecking no" >> ~/.ssh/config<|MERGE_RESOLUTION|>--- conflicted
+++ resolved
@@ -35,24 +35,14 @@
 RUN apt-get install -y --force-yes dotnet-sdk-3.1 mono-devel
 
 # python3 on xenial install 3.5.2 which is insufficient for newer versions of python/typing#259 so
-<<<<<<< HEAD
-# custom build and install 3.5.3 and upgrade pip along the way. this could be resolved by using bionic
-# but trying to keep all of our release branches on the same docker image and the older versions sorta
-# suit 3.3.x and 3.4.x
+# custom build and install 3.6.9 and upgrade pip along the way. this could be resolved by using bionic
+# but trying to keep all of our release branches on the same docker image and the older versions suit 3.4.x+
 ENV DEBIAN_FRONTEND=noninteractive
 RUN apt-get install -y python python-dev python-pip build-essential checkinstall zlib1g-dev libreadline-gplv2-dev \
     libncursesw5-dev libssl-dev libsqlite3-dev tk-dev libgdbm-dev libc6-dev libbz2-dev libkrb5-dev krb5-user
-RUN cd /opt && wget https://www.python.org/ftp/python/3.5.3/Python-3.5.3.tgz && tar -xvf Python-3.5.3.tgz
-RUN cd /opt/Python-3.5.3 && ./configure && make && make install
-RUN ln -sf /usr/bin/python3.5.3 /usr/bin/python3
-=======
-# custom build and install 3.6.9 and upgrade pip along the way. this could be resolved by using bionic
-# but trying to keep all of our release branches on the same docker image and the older versions suit 3.4.x+
-RUN apt-get install -y --force-yes python python-dev python-pip build-essential checkinstall zlib1g-dev libreadline-gplv2-dev libncursesw5-dev libssl-dev libsqlite3-dev tk-dev libgdbm-dev libc6-dev libbz2-dev
 RUN cd /opt && wget https://www.python.org/ftp/python/3.6.9/Python-3.6.9.tgz && tar -xvf Python-3.6.9.tgz
 RUN cd /opt/Python-3.6.9 && ./configure && make && make install
 RUN ln -sf /usr/bin/python3.6.9 /usr/bin/python3
->>>>>>> 5fdc3991
 # pip drops support of Python 2 starting from version 21.0
 RUN pip install --upgrade "pip<21.0"
 RUN pip install virtualenv virtualenvwrapper
