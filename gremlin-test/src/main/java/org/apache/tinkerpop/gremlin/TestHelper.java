/*
 * Licensed to the Apache Software Foundation (ASF) under one
 * or more contributor license agreements.  See the NOTICE file
 * distributed with this work for additional information
 * regarding copyright ownership.  The ASF licenses this file
 * to you under the Apache License, Version 2.0 (the
 * "License"); you may not use this file except in compliance
 * with the License.  You may obtain a copy of the License at
 *
 * http://www.apache.org/licenses/LICENSE-2.0
 *
 * Unless required by applicable law or agreed to in writing,
 * software distributed under the License is distributed on an
 * "AS IS" BASIS, WITHOUT WARRANTIES OR CONDITIONS OF ANY
 * KIND, either express or implied.  See the License for the
 * specific language governing permissions and limitations
 * under the License.
 */
package org.apache.tinkerpop.gremlin;

import org.apache.tinkerpop.gremlin.structure.Direction;
import org.apache.tinkerpop.gremlin.structure.Edge;
import org.apache.tinkerpop.gremlin.structure.Graph;
import org.apache.tinkerpop.gremlin.structure.Property;
import org.apache.tinkerpop.gremlin.structure.T;
import org.apache.tinkerpop.gremlin.structure.Vertex;
import org.apache.tinkerpop.gremlin.structure.VertexProperty;
import org.apache.tinkerpop.gremlin.structure.util.Comparators;
import org.apache.tinkerpop.gremlin.util.TestSupport;
import org.apache.tinkerpop.gremlin.util.iterator.IteratorUtils;
import org.slf4j.Logger;
import org.slf4j.LoggerFactory;

import java.io.File;
import java.util.Iterator;
import java.util.List;
import java.util.Random;
import static org.hamcrest.CoreMatchers.is;
import static org.junit.Assert.assertEquals;
import static org.junit.Assert.assertFalse;
import static org.junit.Assume.assumeThat;

/**
 * Utility methods for test development.
 *
 * @author Stephen Mallette (http://stephen.genoprime.com)
 *
 * NOTE: This class duplicates the TestHelper class from gremlin-core. One of them must be removed.
 */
public final class TestHelper extends TestSupport {private static final Logger logger = LoggerFactory.getLogger(TestSupport.class);

    public static final Random RANDOM;

    static {
        final long seed = Long.parseLong(System.getProperty("testSeed", String.valueOf(System.currentTimeMillis())));
        logger.info("*** THE RANDOM TEST SEED IS {} ***", seed);
        RANDOM = new Random(seed);
    }

    private TestHelper() {
    }
<<<<<<< HEAD

    public static void assertIsUtilityClass(final Class<?> utilityClass) throws Exception {
        final Constructor constructor = utilityClass.getDeclaredConstructor();

        assertTrue(Modifier.isFinal(utilityClass.getModifiers()));
        assertTrue(Modifier.isPrivate(constructor.getModifiers()));
        constructor.setAccessible(true);
        constructor.newInstance();
    }

=======
    
>>>>>>> 8e03e13c
    public static String convertToRelative(final Class clazz, final File f) {
        final File root = getRootOfBuildDirectory(clazz).getParentFile();
        return root.toURI().relativize(f.toURI()).toString();
    }

    /**
     * Used at the start of a test to make it one that should only be executed when the {@code assertNonDeterministic}
     * system property is set to {@code true}. Tests that call this method are ones that may sometimes fail in certain
     * environments or behave in other random ways. Usually such tests should be removed or re-worked, but there are
     * situations where that may not be possible as there is no other good way to test the feature. In these cases, the
     * tests won't fail a standard build. For this benefit, the downside is that the feature isn't tested as often as
     * it would otherwise, since the {@code assertNonDeterministic} option is not used often and definitely not in
     * automated builds like Travis.
     */
    public static void assumeNonDeterministic() {
        assumeThat("Set the 'assertNonDeterministic' property to true to execute this test",
                System.getProperty("assertNonDeterministic"), is("true"));
    }

    ///////////////

    public static void validateVertexEquality(final Vertex originalVertex, final Vertex otherVertex, boolean testEdges) {
        assertEquals(originalVertex, otherVertex);
        assertEquals(otherVertex, originalVertex);
        assertEquals(originalVertex.id(), otherVertex.id());
        assertEquals(originalVertex.label(), otherVertex.label());
        assertEquals(originalVertex.keys().size(), otherVertex.keys().size());
        for (final String key : originalVertex.keys()) {
            final List<VertexProperty<Object>> originalVertexProperties = IteratorUtils.list(originalVertex.properties(key));
            final List<VertexProperty<Object>> otherVertexProperties = IteratorUtils.list(otherVertex.properties(key));
            assertEquals(originalVertexProperties.size(), otherVertexProperties.size());
            for (VertexProperty<Object> originalVertexProperty : originalVertexProperties) {
                final VertexProperty<Object> otherVertexProperty = otherVertexProperties.parallelStream().filter(vp -> vp.equals(originalVertexProperty)).findAny().get();
                validateVertexPropertyEquality(originalVertexProperty, otherVertexProperty);
            }
        }
        if (testEdges) {
            Iterator<Edge> originalEdges = IteratorUtils.list(originalVertex.edges(Direction.OUT), Comparators.ELEMENT_COMPARATOR).iterator();
            Iterator<Edge> otherEdges = IteratorUtils.list(otherVertex.edges(Direction.OUT), Comparators.ELEMENT_COMPARATOR).iterator();
            while (originalEdges.hasNext()) {
                validateEdgeEquality(originalEdges.next(), otherEdges.next());
            }
            assertFalse(otherEdges.hasNext());

            originalEdges = IteratorUtils.list(originalVertex.edges(Direction.IN), Comparators.ELEMENT_COMPARATOR).iterator();
            otherEdges = IteratorUtils.list(otherVertex.edges(Direction.IN), Comparators.ELEMENT_COMPARATOR).iterator();
            while (originalEdges.hasNext()) {
                validateEdgeEquality(originalEdges.next(), otherEdges.next());
            }
            assertFalse(otherEdges.hasNext());
        }

    }

    public static void validateVertexPropertyEquality(final VertexProperty originalVertexProperty, final VertexProperty otherVertexProperty) {
        assertEquals(originalVertexProperty, otherVertexProperty);
        assertEquals(otherVertexProperty, originalVertexProperty);

        if (originalVertexProperty.isPresent()) {
            assertEquals(originalVertexProperty.key(), otherVertexProperty.key());
            assertEquals(originalVertexProperty.value(), otherVertexProperty.value());
            assertEquals(originalVertexProperty.element(), otherVertexProperty.element());

            final boolean originalSupportsMetaProperties = originalVertexProperty.graph().features().vertex().supportsMetaProperties();
            final boolean otherSupportsMetaProperties = otherVertexProperty.graph().features().vertex().supportsMetaProperties();

            // if one supports and the other doesn't then neither should have meta properties.
            if (originalSupportsMetaProperties && !otherSupportsMetaProperties)
                assertEquals(0, originalVertexProperty.keys().size());
            else if (!originalSupportsMetaProperties && otherSupportsMetaProperties)
                assertEquals(0, otherVertexProperty.keys().size());
            else {
                // both support it, so assert in full
                assertEquals(originalVertexProperty.keys().size(), otherVertexProperty.keys().size());
                for (final String key : originalVertexProperty.keys()) {
                    validatePropertyEquality(originalVertexProperty.property(key), otherVertexProperty.property(key));
                }
            }
        }
    }

    public static void validatePropertyEquality(final Property originalProperty, final Property otherProperty) {
        assertEquals(originalProperty, otherProperty);
        assertEquals(otherProperty, originalProperty);
        if (originalProperty.isPresent()) {
            assertEquals(originalProperty.key(), otherProperty.key());
            assertEquals(originalProperty.value(), otherProperty.value());
            assertEquals(originalProperty.element(), otherProperty.element());
        }
    }

    public static void validateEdgeEquality(final Edge originalEdge, final Edge otherEdge) {
        assertEquals(originalEdge, otherEdge);
        assertEquals(otherEdge, originalEdge);
        assertEquals(originalEdge.id(), otherEdge.id());
        assertEquals(originalEdge.label(), otherEdge.label());
        assertEquals(originalEdge.inVertex(), otherEdge.inVertex());
        assertEquals(originalEdge.outVertex(), otherEdge.outVertex());
        assertEquals(originalEdge.keys().size(), otherEdge.keys().size());
        for (final String key : originalEdge.keys()) {
            validatePropertyEquality(originalEdge.property(key), otherEdge.property(key));
        }
    }

    public static void validateEquality(final Object original, final Object other) {
        if (original instanceof Vertex)
            validateVertexEquality((Vertex) original, (Vertex) other, true);
        else if (original instanceof VertexProperty)
            validateVertexPropertyEquality((VertexProperty) original, (VertexProperty) other);
        else if (original instanceof Edge)
            validateEdgeEquality((Edge) original, (Edge) other);
        else if (original instanceof Property)
            validatePropertyEquality((Property) original, (Property) other);
        else
            throw new IllegalArgumentException("The provided object must be a graph object: " + original.getClass().getCanonicalName());
    }

    public static void createRandomGraph(final Graph graph, final int numberOfVertices, final int maxNumberOfEdgesPerVertex) {
        final Random random = new Random();
        for (int i = 0; i < numberOfVertices; i++) {
            graph.addVertex(T.id, i);
        }
        graph.vertices().forEachRemaining(vertex -> {
            for (int i = 0; i < random.nextInt(maxNumberOfEdgesPerVertex); i++) {
                final Vertex other = graph.vertices(random.nextInt(numberOfVertices)).next();
                vertex.addEdge("link", other);
            }
        });
    }
}<|MERGE_RESOLUTION|>--- conflicted
+++ resolved
@@ -47,7 +47,8 @@
  *
  * NOTE: This class duplicates the TestHelper class from gremlin-core. One of them must be removed.
  */
-public final class TestHelper extends TestSupport {private static final Logger logger = LoggerFactory.getLogger(TestSupport.class);
+public final class TestHelper extends TestSupport {
+    private static final Logger logger = LoggerFactory.getLogger(TestSupport.class);
 
     public static final Random RANDOM;
 
@@ -59,20 +60,7 @@
 
     private TestHelper() {
     }
-<<<<<<< HEAD
 
-    public static void assertIsUtilityClass(final Class<?> utilityClass) throws Exception {
-        final Constructor constructor = utilityClass.getDeclaredConstructor();
-
-        assertTrue(Modifier.isFinal(utilityClass.getModifiers()));
-        assertTrue(Modifier.isPrivate(constructor.getModifiers()));
-        constructor.setAccessible(true);
-        constructor.newInstance();
-    }
-
-=======
-    
->>>>>>> 8e03e13c
     public static String convertToRelative(final Class clazz, final File f) {
         final File root = getRootOfBuildDirectory(clazz).getParentFile();
         return root.toURI().relativize(f.toURI()).toString();
