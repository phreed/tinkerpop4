/*
 * Licensed to the Apache Software Foundation (ASF) under one
 * or more contributor license agreements.  See the NOTICE file
 * distributed with this work for additional information
 * regarding copyright ownership.  The ASF licenses this file
 * to you under the Apache License, Version 2.0 (the
 * "License"); you may not use this file except in compliance
 * with the License.  You may obtain a copy of the License at
 *
 * http://www.apache.org/licenses/LICENSE-2.0
 *
 * Unless required by applicable law or agreed to in writing,
 * software distributed under the License is distributed on an
 * "AS IS" BASIS, WITHOUT WARRANTIES OR CONDITIONS OF ANY
 * KIND, either express or implied.  See the License for the
 * specific language governing permissions and limitations
 * under the License.
 */
package org.apache.tinkerpop.gremlin.process.traversal.step.map;

import org.apache.tinkerpop.gremlin.LoadGraphWith;
import org.apache.tinkerpop.gremlin.process.AbstractGremlinProcessTest;
import org.apache.tinkerpop.gremlin.process.GremlinProcessRunner;
import org.apache.tinkerpop.gremlin.process.traversal.Traversal;
import org.apache.tinkerpop.gremlin.process.traversal.TraversalEngine;
<<<<<<< HEAD
import org.apache.tinkerpop.gremlin.process.traversal.dsl.graph.__;
=======
>>>>>>> 0b94b507
import org.apache.tinkerpop.gremlin.structure.T;
import org.apache.tinkerpop.gremlin.structure.Vertex;
import org.junit.Test;
import org.junit.runner.RunWith;

import java.util.List;
import java.util.Map;

import static org.apache.tinkerpop.gremlin.LoadGraphWith.GraphData.MODERN;
<<<<<<< HEAD
import static org.apache.tinkerpop.gremlin.structure.T.id;
import static org.apache.tinkerpop.gremlin.structure.T.label;
=======
import static org.hamcrest.core.Is.is;
>>>>>>> 0b94b507
import static org.junit.Assert.*;

/**
 * @author Marko A. Rodriguez (http://markorodriguez.com)
 * @author Stephen Mallette (http://stephen.genoprime.com)
 */
@RunWith(GremlinProcessRunner.class)
public abstract class ValueMapTest extends AbstractGremlinProcessTest {

    public abstract Traversal<Vertex, Map<String, List>> get_g_V_valueMap();

    public abstract Traversal<Vertex, Map<String, Object>> get_g_V_valueMapXtrueX();

    public abstract Traversal<Vertex, Map<String, List>> get_g_V_valueMapXname_ageX();

<<<<<<< HEAD
    public abstract Traversal<Vertex, Map<Object, Object>> get_g_V_hasLabelXpersonX_filterXoutEXcreatedXX_valueMapXtrueX();
=======
    public abstract Traversal<Vertex, Map<String, Object>> get_g_V_valueMapXtrue_name_ageX();
>>>>>>> 0b94b507

    public abstract Traversal<Vertex, Map<String, List<String>>> get_g_VX1X_outXcreatedX_valueMap(final Object v1Id);

    @Test
    @LoadGraphWith(MODERN)
    public void g_V_valueMap() {
        final Traversal<Vertex, Map<String, List>> traversal = get_g_V_valueMap();
        printTraversalForm(traversal);
        int counter = 0;
        while (traversal.hasNext()) {
            counter++;
            final Map<String, List> values = traversal.next();
            final String name = (String) values.get("name").get(0);
            assertEquals(2, values.size());
            if (name.equals("marko")) {
                assertEquals(29, values.get("age").get(0));
            } else if (name.equals("josh")) {
                assertEquals(32, values.get("age").get(0));
            } else if (name.equals("peter")) {
                assertEquals(35, values.get("age").get(0));
            } else if (name.equals("vadas")) {
                assertEquals(27, values.get("age").get(0));
            } else if (name.equals("lop")) {
                assertEquals("java", values.get("lang").get(0));
            } else if (name.equals("ripple")) {
                assertEquals("java", values.get("lang").get(0));
            } else {
                throw new IllegalStateException("It is not possible to reach here: " + values);
            }
        }
        assertEquals(6, counter);
    }

    @Test
    @LoadGraphWith(MODERN)
    public void g_V_valueMapXtrueX() {
        final Traversal<Vertex, Map<String, Object>> traversal = get_g_V_valueMapXtrueX();
        printTraversalForm(traversal);
        int counter = 0;
        while (traversal.hasNext()) {
            counter++;
            final Map<String, Object> values = traversal.next();
            final String name = (String) ((List) values.get("name")).get(0);
            assertEquals(4, values.size());
            assertThat(values.containsKey(T.id), is(true));
            if (name.equals("marko")) {
                assertEquals(29, ((List) values.get("age")).get(0));
                assertEquals("person", values.get(T.label));
            } else if (name.equals("josh")) {
                assertEquals(32, ((List) values.get("age")).get(0));
                assertEquals("person", values.get(T.label));
            } else if (name.equals("peter")) {
                assertEquals(35, ((List) values.get("age")).get(0));
                assertEquals("person", values.get(T.label));
            } else if (name.equals("vadas")) {
                assertEquals(27, ((List) values.get("age")).get(0));
                assertEquals("person", values.get(T.label));
            } else if (name.equals("lop")) {
                assertEquals("java", ((List) values.get("lang")).get(0));
                assertEquals("software", values.get(T.label));
            } else if (name.equals("ripple")) {
                assertEquals("java", ((List) values.get("lang")).get(0));
                assertEquals("software", values.get(T.label));
            } else {
                throw new IllegalStateException("It is not possible to reach here: " + values);
            }
        }
        assertEquals(6, counter);
    }

    @Test
    @LoadGraphWith(MODERN)
    public void g_V_valueMapXname_ageX() {
        final Traversal<Vertex, Map<String, List>> traversal = get_g_V_valueMapXname_ageX();
        printTraversalForm(traversal);
        int counter = 0;
        while (traversal.hasNext()) {
            counter++;
            final Map<String, List> values = traversal.next();
            final String name = (String) values.get("name").get(0);
            if (name.equals("marko")) {
                assertEquals(29, values.get("age").get(0));
                assertEquals(2, values.size());
            } else if (name.equals("josh")) {
                assertEquals(32, values.get("age").get(0));
                assertEquals(2, values.size());
            } else if (name.equals("peter")) {
                assertEquals(35, values.get("age").get(0));
                assertEquals(2, values.size());
            } else if (name.equals("vadas")) {
                assertEquals(27, values.get("age").get(0));
                assertEquals(2, values.size());
            } else if (name.equals("lop")) {
                assertNull(values.get("lang"));
                assertEquals(1, values.size());
            } else if (name.equals("ripple")) {
                assertNull(values.get("lang"));
                assertEquals(1, values.size());
            } else {
                throw new IllegalStateException("It is not possible to reach here: " + values);
            }
        }
        assertEquals(6, counter);
    }

    @Test
    @LoadGraphWith(MODERN)
    public void g_V_valueMapXtrue_name_ageX() {
        final Traversal<Vertex, Map<String, Object>> traversal = get_g_V_valueMapXtrue_name_ageX();
        printTraversalForm(traversal);
        int counter = 0;
        while (traversal.hasNext()) {
            counter++;
            final Map<String, Object> values = traversal.next();
            final String name = (String) ((List) values.get("name")).get(0);
            assertThat(values.containsKey(T.id), is(true));
            if (name.equals("marko")) {
                assertEquals(4, values.size());
                assertEquals(29, ((List) values.get("age")).get(0));
                assertEquals("person", values.get(T.label));
            } else if (name.equals("josh")) {
                assertEquals(4, values.size());
                assertEquals(32, ((List) values.get("age")).get(0));
                assertEquals("person", values.get(T.label));
            } else if (name.equals("peter")) {
                assertEquals(4, values.size());
                assertEquals(35, ((List) values.get("age")).get(0));
                assertEquals("person", values.get(T.label));
            } else if (name.equals("vadas")) {
                assertEquals(4, values.size());
                assertEquals(27, ((List) values.get("age")).get(0));
                assertEquals("person", values.get(T.label));
            } else if (name.equals("lop")) {
                assertEquals(3, values.size());
                assertNull(values.get("lang"));
                assertEquals("software", values.get(T.label));
            } else if (name.equals("ripple")) {
                assertEquals(3, values.size());
                assertNull(values.get("lang"));
                assertEquals("software", values.get(T.label));
            } else {
                throw new IllegalStateException("It is not possible to reach here: " + values);
            }
        }
        assertEquals(6, counter);
    }

    @Test
    @LoadGraphWith(MODERN)
    public void g_VX1X_outXcreatedX_valueMap() {
        final Traversal<Vertex, Map<String, List<String>>> traversal = get_g_VX1X_outXcreatedX_valueMap(convertToVertexId("marko"));
        printTraversalForm(traversal);
        assertTrue(traversal.hasNext());
        final Map<String, List<String>> values = traversal.next();
        assertFalse(traversal.hasNext());
        assertEquals("lop", values.get("name").get(0));
        assertEquals("java", values.get("lang").get(0));
        assertEquals(2, values.size());

    }

    /**
     * TINKERPOP-1483
     */
    @Test
    @LoadGraphWith(MODERN)
    public void g_V_hasLabelXpersonX_filterXoutEXcreatedXX_valueMapXtrueX() {
    	final Traversal<Vertex,Map<Object,Object>> gt=get_g_V_hasLabelXpersonX_filterXoutEXcreatedXX_valueMapXtrueX();
    	int cnt = 0;
    	while(gt.hasNext()){
    		final Map<Object,Object> m = gt.next();
    		assertTrue(m.size() > 0);
    		for (Object o : m.keySet()){
    			assertNotNull(m.get(o));
    		}
    		assertTrue(m.containsKey(id));
    		assertTrue(m.containsKey(label));
    		assertEquals("person",m.get(label));
    		cnt++;
    	}
    	// check we had results
    	assertTrue(cnt > 0);
    }
    
    public static class Traversals extends ValueMapTest {
        @Override
        public Traversal<Vertex, Map<String, List>> get_g_V_valueMap() {
            return g.V().valueMap();
        }

        @Override
        public Traversal<Vertex, Map<String, Object>> get_g_V_valueMapXtrueX() {
            return g.V().valueMap(true);
        }

        @Override
        public Traversal<Vertex, Map<String, List>> get_g_V_valueMapXname_ageX() {
            return g.V().valueMap("name", "age");
        }

        @Override
        public Traversal<Vertex, Map<String, Object>> get_g_V_valueMapXtrue_name_ageX() {
            return g.V().valueMap(true, "name", "age");
        }

        @Override
        public Traversal<Vertex, Map<String, List<String>>> get_g_VX1X_outXcreatedX_valueMap(final Object v1Id) {
            return g.V(v1Id).out("created").valueMap();
        }
        
        @Override
        public Traversal<Vertex, Map<Object, Object>> get_g_V_hasLabelXpersonX_filterXoutEXcreatedXX_valueMapXtrueX() {
        	return g.V().hasLabel("person").filter(__.outE("created")).valueMap(true);
        }
    }
}<|MERGE_RESOLUTION|>--- conflicted
+++ resolved
@@ -22,11 +22,7 @@
 import org.apache.tinkerpop.gremlin.process.AbstractGremlinProcessTest;
 import org.apache.tinkerpop.gremlin.process.GremlinProcessRunner;
 import org.apache.tinkerpop.gremlin.process.traversal.Traversal;
-import org.apache.tinkerpop.gremlin.process.traversal.TraversalEngine;
-<<<<<<< HEAD
 import org.apache.tinkerpop.gremlin.process.traversal.dsl.graph.__;
-=======
->>>>>>> 0b94b507
 import org.apache.tinkerpop.gremlin.structure.T;
 import org.apache.tinkerpop.gremlin.structure.Vertex;
 import org.junit.Test;
@@ -36,13 +32,15 @@
 import java.util.Map;
 
 import static org.apache.tinkerpop.gremlin.LoadGraphWith.GraphData.MODERN;
-<<<<<<< HEAD
+import static org.hamcrest.core.Is.is;
+import static org.hamcrest.MatcherAssert.assertThat;
 import static org.apache.tinkerpop.gremlin.structure.T.id;
 import static org.apache.tinkerpop.gremlin.structure.T.label;
-=======
-import static org.hamcrest.core.Is.is;
->>>>>>> 0b94b507
-import static org.junit.Assert.*;
+import static org.junit.Assert.assertEquals;
+import static org.junit.Assert.assertNull;
+import static org.junit.Assert.assertNotNull;
+import static org.junit.Assert.assertTrue;
+import static org.junit.Assert.assertFalse;
 
 /**
  * @author Marko A. Rodriguez (http://markorodriguez.com)
@@ -53,15 +51,13 @@
 
     public abstract Traversal<Vertex, Map<String, List>> get_g_V_valueMap();
 
-    public abstract Traversal<Vertex, Map<String, Object>> get_g_V_valueMapXtrueX();
+    public abstract Traversal<Vertex, Map<Object, Object>> get_g_V_valueMapXtrueX();
 
     public abstract Traversal<Vertex, Map<String, List>> get_g_V_valueMapXname_ageX();
 
-<<<<<<< HEAD
     public abstract Traversal<Vertex, Map<Object, Object>> get_g_V_hasLabelXpersonX_filterXoutEXcreatedXX_valueMapXtrueX();
-=======
-    public abstract Traversal<Vertex, Map<String, Object>> get_g_V_valueMapXtrue_name_ageX();
->>>>>>> 0b94b507
+
+    public abstract Traversal<Vertex, Map<Object, Object>> get_g_V_valueMapXtrue_name_ageX();
 
     public abstract Traversal<Vertex, Map<String, List<String>>> get_g_VX1X_outXcreatedX_valueMap(final Object v1Id);
 
@@ -98,12 +94,12 @@
     @Test
     @LoadGraphWith(MODERN)
     public void g_V_valueMapXtrueX() {
-        final Traversal<Vertex, Map<String, Object>> traversal = get_g_V_valueMapXtrueX();
-        printTraversalForm(traversal);
-        int counter = 0;
-        while (traversal.hasNext()) {
-            counter++;
-            final Map<String, Object> values = traversal.next();
+        final Traversal<Vertex, Map<Object, Object>> traversal = get_g_V_valueMapXtrueX();
+        printTraversalForm(traversal);
+        int counter = 0;
+        while (traversal.hasNext()) {
+            counter++;
+            final Map<Object, Object> values = traversal.next();
             final String name = (String) ((List) values.get("name")).get(0);
             assertEquals(4, values.size());
             assertThat(values.containsKey(T.id), is(true));
@@ -170,12 +166,12 @@
     @Test
     @LoadGraphWith(MODERN)
     public void g_V_valueMapXtrue_name_ageX() {
-        final Traversal<Vertex, Map<String, Object>> traversal = get_g_V_valueMapXtrue_name_ageX();
-        printTraversalForm(traversal);
-        int counter = 0;
-        while (traversal.hasNext()) {
-            counter++;
-            final Map<String, Object> values = traversal.next();
+        final Traversal<Vertex, Map<Object, Object>> traversal = get_g_V_valueMapXtrue_name_ageX();
+        printTraversalForm(traversal);
+        int counter = 0;
+        while (traversal.hasNext()) {
+            counter++;
+            final Map<Object, Object> values = traversal.next();
             final String name = (String) ((List) values.get("name")).get(0);
             assertThat(values.containsKey(T.id), is(true));
             if (name.equals("marko")) {
@@ -245,7 +241,7 @@
     	// check we had results
     	assertTrue(cnt > 0);
     }
-    
+
     public static class Traversals extends ValueMapTest {
         @Override
         public Traversal<Vertex, Map<String, List>> get_g_V_valueMap() {
@@ -253,7 +249,7 @@
         }
 
         @Override
-        public Traversal<Vertex, Map<String, Object>> get_g_V_valueMapXtrueX() {
+        public Traversal<Vertex, Map<Object, Object>> get_g_V_valueMapXtrueX() {
             return g.V().valueMap(true);
         }
 
@@ -263,7 +259,7 @@
         }
 
         @Override
-        public Traversal<Vertex, Map<String, Object>> get_g_V_valueMapXtrue_name_ageX() {
+        public Traversal<Vertex, Map<Object, Object>> get_g_V_valueMapXtrue_name_ageX() {
             return g.V().valueMap(true, "name", "age");
         }
 
@@ -271,7 +267,7 @@
         public Traversal<Vertex, Map<String, List<String>>> get_g_VX1X_outXcreatedX_valueMap(final Object v1Id) {
             return g.V(v1Id).out("created").valueMap();
         }
-        
+
         @Override
         public Traversal<Vertex, Map<Object, Object>> get_g_V_hasLabelXpersonX_filterXoutEXcreatedXX_valueMapXtrueX() {
         	return g.V().hasLabel("person").filter(__.outE("created")).valueMap(true);
