/*
 * Licensed to the Apache Software Foundation (ASF) under one
 * or more contributor license agreements.  See the NOTICE file
 * distributed with this work for additional information
 * regarding copyright ownership.  The ASF licenses this file
 * to you under the Apache License, Version 2.0 (the
 * "License"); you may not use this file except in compliance
 * with the License.  You may obtain a copy of the License at
 *
 * http://www.apache.org/licenses/LICENSE-2.0
 *
 * Unless required by applicable law or agreed to in writing,
 * software distributed under the License is distributed on an
 * "AS IS" BASIS, WITHOUT WARRANTIES OR CONDITIONS OF ANY
 * KIND, either express or implied.  See the License for the
 * specific language governing permissions and limitations
 * under the License.
 */
package org.apache.tinkerpop.gremlin.process;

import org.apache.tinkerpop.gremlin.AbstractGremlinSuite;
import org.apache.tinkerpop.gremlin.process.computer.GraphComputer;
import org.apache.tinkerpop.gremlin.process.computer.GraphComputerTest;
import org.apache.tinkerpop.gremlin.process.computer.bulkdumping.BulkDumperVertexProgramTest;
import org.apache.tinkerpop.gremlin.process.computer.bulkloading.BulkLoaderVertexProgramTest;
import org.apache.tinkerpop.gremlin.process.computer.clustering.peerpressure.PeerPressureVertexProgramTest;
import org.apache.tinkerpop.gremlin.process.computer.ranking.pagerank.PageRankVertexProgramTest;
import org.apache.tinkerpop.gremlin.process.traversal.TraversalEngine;
import org.apache.tinkerpop.gremlin.process.traversal.step.branch.BranchTest;
import org.apache.tinkerpop.gremlin.process.traversal.step.branch.ChooseTest;
import org.apache.tinkerpop.gremlin.process.traversal.step.branch.LocalTest;
import org.apache.tinkerpop.gremlin.process.traversal.step.branch.RepeatTest;
import org.apache.tinkerpop.gremlin.process.traversal.step.branch.UnionTest;
import org.apache.tinkerpop.gremlin.process.traversal.step.filter.AndTest;
import org.apache.tinkerpop.gremlin.process.traversal.step.filter.CoinTest;
import org.apache.tinkerpop.gremlin.process.traversal.step.filter.CyclicPathTest;
import org.apache.tinkerpop.gremlin.process.traversal.step.filter.DedupTest;
import org.apache.tinkerpop.gremlin.process.traversal.step.filter.FilterTest;
import org.apache.tinkerpop.gremlin.process.traversal.step.filter.HasTest;
import org.apache.tinkerpop.gremlin.process.traversal.step.filter.IsTest;
import org.apache.tinkerpop.gremlin.process.traversal.step.filter.OrTest;
import org.apache.tinkerpop.gremlin.process.traversal.step.filter.RangeTest;
import org.apache.tinkerpop.gremlin.process.traversal.step.filter.SampleTest;
import org.apache.tinkerpop.gremlin.process.traversal.step.filter.SimplePathTest;
import org.apache.tinkerpop.gremlin.process.traversal.step.filter.TailTest;
import org.apache.tinkerpop.gremlin.process.traversal.step.filter.WhereTest;
import org.apache.tinkerpop.gremlin.process.traversal.step.map.AddEdgeTest;
import org.apache.tinkerpop.gremlin.process.traversal.step.map.CoalesceTest;
import org.apache.tinkerpop.gremlin.process.traversal.step.map.ConstantTest;
import org.apache.tinkerpop.gremlin.process.traversal.step.map.CountTest;
import org.apache.tinkerpop.gremlin.process.traversal.step.map.FlatMapTest;
import org.apache.tinkerpop.gremlin.process.traversal.step.map.FoldTest;
import org.apache.tinkerpop.gremlin.process.traversal.step.map.GraphTest;
import org.apache.tinkerpop.gremlin.process.traversal.step.map.LoopsTest;
import org.apache.tinkerpop.gremlin.process.traversal.step.map.MapKeysTest;
import org.apache.tinkerpop.gremlin.process.traversal.step.map.MapTest;
import org.apache.tinkerpop.gremlin.process.traversal.step.map.MapValuesTest;
import org.apache.tinkerpop.gremlin.process.traversal.step.map.MatchTest;
import org.apache.tinkerpop.gremlin.process.traversal.step.map.MaxTest;
import org.apache.tinkerpop.gremlin.process.traversal.step.map.MeanTest;
import org.apache.tinkerpop.gremlin.process.traversal.step.map.MinTest;
import org.apache.tinkerpop.gremlin.process.traversal.step.map.OrderTest;
import org.apache.tinkerpop.gremlin.process.traversal.step.map.PageRankTest;
import org.apache.tinkerpop.gremlin.process.traversal.step.map.PathTest;
import org.apache.tinkerpop.gremlin.process.traversal.step.map.PeerPressureTest;
import org.apache.tinkerpop.gremlin.process.traversal.step.map.ProfileTest;
<<<<<<< HEAD
import org.apache.tinkerpop.gremlin.process.traversal.step.map.ProjectTest;
=======
import org.apache.tinkerpop.gremlin.process.traversal.step.map.ProgramTest;
>>>>>>> 237956e3
import org.apache.tinkerpop.gremlin.process.traversal.step.map.PropertiesTest;
import org.apache.tinkerpop.gremlin.process.traversal.step.map.SelectTest;
import org.apache.tinkerpop.gremlin.process.traversal.step.map.SumTest;
import org.apache.tinkerpop.gremlin.process.traversal.step.map.UnfoldTest;
import org.apache.tinkerpop.gremlin.process.traversal.step.map.ValueMapTest;
import org.apache.tinkerpop.gremlin.process.traversal.step.map.VertexTest;
import org.apache.tinkerpop.gremlin.process.traversal.step.sideEffect.AggregateTest;
import org.apache.tinkerpop.gremlin.process.traversal.step.sideEffect.ExplainTest;
import org.apache.tinkerpop.gremlin.process.traversal.step.sideEffect.GroupCountTest;
import org.apache.tinkerpop.gremlin.process.traversal.step.sideEffect.GroupTest;
import org.apache.tinkerpop.gremlin.process.traversal.step.sideEffect.GroupTestV3d0;
import org.apache.tinkerpop.gremlin.process.traversal.step.sideEffect.InjectTest;
import org.apache.tinkerpop.gremlin.process.traversal.step.sideEffect.SackTest;
import org.apache.tinkerpop.gremlin.process.traversal.step.sideEffect.SideEffectCapTest;
import org.apache.tinkerpop.gremlin.process.traversal.step.sideEffect.SideEffectTest;
import org.apache.tinkerpop.gremlin.process.traversal.step.sideEffect.StoreTest;
import org.apache.tinkerpop.gremlin.process.traversal.step.sideEffect.SubgraphTest;
import org.apache.tinkerpop.gremlin.process.traversal.step.sideEffect.TreeTest;
import org.apache.tinkerpop.gremlin.process.traversal.strategy.decoration.SubgraphStrategyProcessTest;
import org.apache.tinkerpop.gremlin.process.traversal.strategy.verification.ReadOnlyStrategyProcessTest;
import org.apache.tinkerpop.gremlin.structure.Graph;
import org.apache.tinkerpop.gremlin.structure.StructureStandardSuite;
import org.junit.runners.model.InitializationError;
import org.junit.runners.model.RunnerBuilder;

/**
 * The {@code ProcessComputerSuite} is a JUnit test runner that executes the Gremlin Test Suite over a
 * {@link Graph} implementation.  This test suite covers traversal operations around {@link GraphComputer} and should
 * be implemented by vendors to validate that their implementations are compliant with that Gremlin language.
 * Implementations that use this test suite should return {@code true} for
 * {@link org.apache.tinkerpop.gremlin.structure.Graph.Features.GraphFeatures#supportsComputer()}.
 * <p/>
 * For more information on the usage of this suite, please see {@link StructureStandardSuite}.
 *
 * @author Stephen Mallette (http://stephen.genoprime.com)
 */
public class ProcessComputerSuite extends AbstractGremlinSuite {

    /**
     * This list of tests in the suite that will be executed as part of this suite.
     */
    private static final Class<?>[] allTests = new Class<?>[]{

            // computer, vertex program, and map/reduce semantics
            GraphComputerTest.class,

            // branch
            BranchTest.Traversals.class,
            ChooseTest.Traversals.class,
            LocalTest.Traversals.class,
            RepeatTest.Traversals.class,
            UnionTest.Traversals.class,

            // filter
            AndTest.Traversals.class,
            CoinTest.Traversals.class,
            CyclicPathTest.Traversals.class,
            DedupTest.Traversals.class,
            FilterTest.Traversals.class,
            HasTest.Traversals.class,
            IsTest.Traversals.class,
            OrTest.Traversals.class,
            RangeTest.Traversals.class,
            SampleTest.Traversals.class,
            SimplePathTest.Traversals.class,
            TailTest.Traversals.class,
            WhereTest.Traversals.class,

            // map
            CoalesceTest.Traversals.class,
            ConstantTest.Traversals.class,
            CountTest.Traversals.class,
            FlatMapTest.Traversals.class,
            FoldTest.Traversals.class,
            GraphTest.Traversals.class,
            LoopsTest.Traversals.class,
            MapTest.Traversals.class,
            MapKeysTest.Traversals.class,
            MapValuesTest.Traversals.class,
            MatchTest.CountMatchTraversals.class,
            MatchTest.GreedyMatchTraversals.class,
            MaxTest.Traversals.class,
            MeanTest.Traversals.class,
            MinTest.Traversals.class,
            SumTest.Traversals.class,
            OrderTest.Traversals.class,
            PageRankTest.Traversals.class,
            PathTest.Traversals.class,
            PeerPressureTest.Traversals.class,
            ProfileTest.Traversals.class,
<<<<<<< HEAD
            ProjectTest.Traversals.class,
=======
            ProgramTest.Traversals.class,
>>>>>>> 237956e3
            PropertiesTest.Traversals.class,
            SelectTest.Traversals.class,
            UnfoldTest.Traversals.class,
            ValueMapTest.Traversals.class,
            VertexTest.Traversals.class,

            // sideEffect
            AddEdgeTest.Traversals.class,
            AggregateTest.Traversals.class,
            ExplainTest.Traversals.class,
            GroupTest.Traversals.class,
            GroupTestV3d0.Traversals.class,
            GroupCountTest.Traversals.class,
            InjectTest.Traversals.class,
            ProfileTest.Traversals.class,
            SackTest.Traversals.class,
            SideEffectCapTest.Traversals.class,
            SideEffectTest.Traversals.class,
            StoreTest.Traversals.class,
            SubgraphTest.Traversals.class,
            TreeTest.Traversals.class,

            // algorithms
            PageRankVertexProgramTest.class,
            PeerPressureVertexProgramTest.class,
            BulkLoaderVertexProgramTest.class,
            BulkDumperVertexProgramTest.class,

            // decorations
            ReadOnlyStrategyProcessTest.class,
            SubgraphStrategyProcessTest.class
    };

    /**
     * A list of the minimum set of base tests that Gremlin flavors should implement to be compliant with Gremlin.
     */
    private static final Class<?>[] testsToEnforce = new Class<?>[]{
            // branch
            BranchTest.class,
            ChooseTest.class,
            LocalTest.class,
            RepeatTest.class,
            UnionTest.class,

            // filter
            AndTest.class,
            CoinTest.class,
            CyclicPathTest.class,
            DedupTest.class,
            FilterTest.class,
            HasTest.class,
            IsTest.class,
            OrTest.class,
            RangeTest.class,
            SampleTest.class,
            SimplePathTest.class,
            TailTest.class,
            WhereTest.class,

            // map
            CoalesceTest.class,
            ConstantTest.class,
            CountTest.class,
            FlatMapTest.class,
            FoldTest.class,
            MapTest.class,
            MaxTest.class,
            MeanTest.class,
            MinTest.class,
            SumTest.class,
            MatchTest.class,
            OrderTest.class,
            PageRankTest.class,
            PeerPressureTest.class,
            PathTest.class,
            ProfileTest.class,
            ProgramTest.class,
            PropertiesTest.class,
            SelectTest.class,
            UnfoldTest.class,
            ValueMapTest.class,
            VertexTest.class,

            // sideEffect
            AddEdgeTest.class,
            AggregateTest.class,
            GroupTest.class,
            GroupCountTest.class,
            InjectTest.class,
            SackTest.class,
            SideEffectCapTest.class,
            SideEffectTest.class,
            StoreTest.class,
            SubgraphTest.class,
            TreeTest.class
    };

    /**
     * This constructor is used by JUnit and will run this suite with its concrete implementations of the
     * {@code testsToEnforce}.
     */
    public ProcessComputerSuite(final Class<?> klass, final RunnerBuilder builder) throws InitializationError {
        super(klass, builder, allTests, allTests, false, TraversalEngine.Type.COMPUTER);
    }

    /**
     * This constructor is used by Gremlin flavor implementers who supply their own implementations of the
     * {@code testsToEnforce}.
     */
    public ProcessComputerSuite(final Class<?> klass, final RunnerBuilder builder, final Class<?>[] testsToExecute) throws InitializationError {
        super(klass, builder, testsToExecute, testsToEnforce, true, TraversalEngine.Type.COMPUTER);
    }
}<|MERGE_RESOLUTION|>--- conflicted
+++ resolved
@@ -64,11 +64,8 @@
 import org.apache.tinkerpop.gremlin.process.traversal.step.map.PathTest;
 import org.apache.tinkerpop.gremlin.process.traversal.step.map.PeerPressureTest;
 import org.apache.tinkerpop.gremlin.process.traversal.step.map.ProfileTest;
-<<<<<<< HEAD
+import org.apache.tinkerpop.gremlin.process.traversal.step.map.ProgramTest;
 import org.apache.tinkerpop.gremlin.process.traversal.step.map.ProjectTest;
-=======
-import org.apache.tinkerpop.gremlin.process.traversal.step.map.ProgramTest;
->>>>>>> 237956e3
 import org.apache.tinkerpop.gremlin.process.traversal.step.map.PropertiesTest;
 import org.apache.tinkerpop.gremlin.process.traversal.step.map.SelectTest;
 import org.apache.tinkerpop.gremlin.process.traversal.step.map.SumTest;
@@ -159,11 +156,8 @@
             PathTest.Traversals.class,
             PeerPressureTest.Traversals.class,
             ProfileTest.Traversals.class,
-<<<<<<< HEAD
             ProjectTest.Traversals.class,
-=======
             ProgramTest.Traversals.class,
->>>>>>> 237956e3
             PropertiesTest.Traversals.class,
             SelectTest.Traversals.class,
             UnfoldTest.Traversals.class,
@@ -240,6 +234,7 @@
             PeerPressureTest.class,
             PathTest.class,
             ProfileTest.class,
+            ProjectTest.class,
             ProgramTest.class,
             PropertiesTest.class,
             SelectTest.class,
