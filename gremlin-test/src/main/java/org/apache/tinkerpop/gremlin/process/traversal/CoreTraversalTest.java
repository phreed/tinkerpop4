/*
 * Licensed to the Apache Software Foundation (ASF) under one
 * or more contributor license agreements.  See the NOTICE file
 * distributed with this work for additional information
 * regarding copyright ownership.  The ASF licenses this file
 * to you under the Apache License, Version 2.0 (the
 * "License"); you may not use this file except in compliance
 * with the License.  You may obtain a copy of the License at
 *
 * http://www.apache.org/licenses/LICENSE-2.0
 *
 * Unless required by applicable law or agreed to in writing,
 * software distributed under the License is distributed on an
 * "AS IS" BASIS, WITHOUT WARRANTIES OR CONDITIONS OF ANY
 * KIND, either express or implied.  See the License for the
 * specific language governing permissions and limitations
 * under the License.
 */
package org.apache.tinkerpop.gremlin.process.traversal;

import org.apache.tinkerpop.gremlin.ExceptionCoverage;
import org.apache.tinkerpop.gremlin.FeatureRequirement;
import org.apache.tinkerpop.gremlin.LoadGraphWith;
import org.apache.tinkerpop.gremlin.process.AbstractGremlinProcessTest;
import org.apache.tinkerpop.gremlin.process.remote.EmbeddedRemoteConnection;
import org.apache.tinkerpop.gremlin.process.traversal.dsl.graph.GraphTraversal;
import org.apache.tinkerpop.gremlin.process.traversal.dsl.graph.GraphTraversalSource;
import org.apache.tinkerpop.gremlin.process.traversal.dsl.graph.__;
import org.apache.tinkerpop.gremlin.process.traversal.step.util.BulkSet;
import org.apache.tinkerpop.gremlin.process.traversal.strategy.verification.VerificationException;
import org.apache.tinkerpop.gremlin.process.traversal.util.FastNoSuchElementException;
import org.apache.tinkerpop.gremlin.structure.Edge;
import org.apache.tinkerpop.gremlin.structure.Graph;
import org.apache.tinkerpop.gremlin.structure.Transaction;
import org.apache.tinkerpop.gremlin.structure.Vertex;
import org.apache.tinkerpop.gremlin.structure.util.empty.EmptyGraph;
import org.apache.tinkerpop.gremlin.util.iterator.IteratorUtils;
import org.junit.Ignore;
import org.junit.Test;

import java.util.HashSet;
import java.util.List;
import java.util.Map;
import java.util.NoSuchElementException;
import java.util.Random;
import java.util.Set;
import java.util.stream.Collectors;

import static org.apache.tinkerpop.gremlin.LoadGraphWith.GraphData.MODERN;
import static org.apache.tinkerpop.gremlin.process.traversal.dsl.graph.__.as;
import static org.apache.tinkerpop.gremlin.process.traversal.dsl.graph.__.inject;
import static org.apache.tinkerpop.gremlin.process.traversal.dsl.graph.__.out;
import static org.apache.tinkerpop.gremlin.structure.Graph.Features.GraphFeatures.FEATURE_TRANSACTIONS;
import static org.junit.Assert.assertEquals;
import static org.junit.Assert.assertFalse;
import static org.junit.Assert.assertTrue;
import static org.junit.Assert.fail;

/**
 * @author Marko A. Rodriguez (http://markorodriguez.com)
 * @author Pieter Martin
 */
@ExceptionCoverage(exceptionClass = Traversal.Exceptions.class, methods = {
        "traversalIsLocked"
})
@ExceptionCoverage(exceptionClass = Graph.Exceptions.class, methods = {
        "idArgsMustBeEitherIdOrElement"
})
public class CoreTraversalTest extends AbstractGremlinProcessTest {

    @Test
    @LoadGraphWith
    public void shouldNeverPropagateANoBulkTraverser() {
        try {
            assertFalse(g.V().dedup().sideEffect(t -> t.asAdmin().setBulk(0)).hasNext());
            assertEquals(0, g.V().dedup().sideEffect(t -> t.asAdmin().setBulk(0)).toList().size());
            g.V().dedup().sideEffect(t -> t.asAdmin().setBulk(0)).sideEffect(t -> fail("this should not have happened")).iterate();
        } catch (VerificationException e) {
            // its okay if lambdas can't be serialized by the test suite
        }
    }

    @Test
    @LoadGraphWith
    public void shouldNeverPropagateANullValuedTraverser() {
        try {
            assertFalse(g.V().map(t -> null).hasNext());
            assertEquals(0, g.V().map(t -> null).toList().size());
            g.V().map(t -> null).sideEffect(t -> fail("this should not have happened")).iterate();
        } catch (VerificationException e) {
            // its okay if lambdas can't be serialized by the test suite
        }
    }

    @Test
    @LoadGraphWith(MODERN)
    public void shouldLoadVerticesViaIds() {
        final List<Vertex> vertices = g.V().toList();
        final List<Object> ids = vertices.stream().map(Vertex::id).collect(Collectors.toList());
        final List<Vertex> verticesReloaded = g.V(ids.toArray()).toList();
        assertEquals(vertices.size(), verticesReloaded.size());
        assertEquals(new HashSet<>(vertices), new HashSet<>(verticesReloaded));
    }

    @Test
    @LoadGraphWith(MODERN)
    public void shouldLoadEdgesViaIds() {
        final List<Edge> edges = g.E().toList();
        final List<Object> ids = edges.stream().map(Edge::id).collect(Collectors.toList());
        final List<Edge> edgesReloaded = g.E(ids.toArray()).toList();
        assertEquals(edges.size(), edgesReloaded.size());
        assertEquals(new HashSet<>(edges), new HashSet<>(edgesReloaded));
    }

    @Test
    @LoadGraphWith(MODERN)
    public void shouldLoadVerticesViaVertices() {
        final List<Vertex> vertices = g.V().toList();
        final List<Vertex> verticesReloaded = g.V(vertices.toArray()).toList();
        assertEquals(vertices.size(), verticesReloaded.size());
        assertEquals(new HashSet<>(vertices), new HashSet<>(verticesReloaded));
    }

    @Test
    @LoadGraphWith(MODERN)
    public void shouldLoadEdgesViaEdges() {
        final List<Edge> edges = g.E().toList();
        final List<Edge> edgesReloaded = g.E(edges.toArray()).toList();
        assertEquals(edges.size(), edgesReloaded.size());
        assertEquals(new HashSet<>(edges), new HashSet<>(edgesReloaded));
    }

    @Test
    @LoadGraphWith(MODERN)
    public void shouldThrowExceptionWhenIdsMixed() {
        final List<Vertex> vertices = g.V().toList();
        try {
            g.V(vertices.get(0), vertices.get(1).id()).toList();
        } catch (Exception ex) {
            validateException(Graph.Exceptions.idArgsMustBeEitherIdOrElement(), ex);
        }
    }

    @Test
    @LoadGraphWith(MODERN)
    public void shouldHaveNextAndToCollectionWorkProperly() {
        final Traversal<Vertex, Vertex> traversal = g.V();
        assertTrue(traversal.next() instanceof Vertex);
        assertEquals(4, traversal.next(4).size());
        assertTrue(traversal.hasNext());
        assertTrue(traversal.tryNext().isPresent());
        assertFalse(traversal.hasNext());
        assertFalse(traversal.tryNext().isPresent());
        assertFalse(traversal.hasNext());

        Traversal<Integer, Integer> intTraversal = inject(7, 7, 2, 3, 6);
        assertTrue(intTraversal.hasNext());
        final List<Integer> list = intTraversal.toList();
        assertFalse(intTraversal.hasNext());
        assertEquals(5, list.size());
        assertEquals(7, list.get(0).intValue());
        assertEquals(7, list.get(1).intValue());
        assertEquals(2, list.get(2).intValue());
        assertEquals(3, list.get(3).intValue());
        assertEquals(6, list.get(4).intValue());
        assertFalse(intTraversal.hasNext());
        assertFalse(intTraversal.tryNext().isPresent());

        intTraversal = inject(7, 7, 2, 3, 6);
        assertTrue(intTraversal.hasNext());
        final Set<Integer> set = intTraversal.toSet();
        assertFalse(intTraversal.hasNext());
        assertEquals(4, set.size());
        assertTrue(set.contains(7));
        assertTrue(set.contains(2));
        assertTrue(set.contains(3));
        assertTrue(set.contains(6));
        assertFalse(intTraversal.hasNext());
        assertFalse(intTraversal.tryNext().isPresent());

        intTraversal = inject(7, 7, 2, 3, 6);
        assertTrue(intTraversal.hasNext());
        final BulkSet<Integer> bulkSet = intTraversal.toBulkSet();
        assertFalse(intTraversal.hasNext());
        assertEquals(4, bulkSet.uniqueSize());
        assertEquals(5, bulkSet.longSize());
        assertEquals(5, bulkSet.size());
        assertTrue(bulkSet.contains(7));
        assertTrue(bulkSet.contains(2));
        assertTrue(bulkSet.contains(3));
        assertTrue(bulkSet.contains(6));
        assertEquals(2, bulkSet.get(7));
        assertFalse(intTraversal.hasNext());
        assertFalse(intTraversal.tryNext().isPresent());
    }

    @Test
    @LoadGraphWith(MODERN)
    public void shouldHavePropertyForEachRemainingBehaviorEvenWithStrategyRewrite() {
        final GraphTraversal<Vertex, Map<Object, Long>> traversal = g.V().out().groupCount();
        traversal.forEachRemaining(Map.class, map -> assertTrue(map instanceof Map));
    }

    @Test
    @Ignore
    @LoadGraphWith(MODERN)
    public void shouldNotAlterTraversalAfterTraversalBecomesLocked() {
        final GraphTraversal<Vertex, Vertex> traversal = this.g.V();
        assertTrue(traversal.hasNext());
        try {
            traversal.count().next();
            fail("Should throw: " + Traversal.Exceptions.traversalIsLocked());
        } catch (IllegalStateException e) {
            assertEquals(Traversal.Exceptions.traversalIsLocked().getMessage(), e.getMessage());
        } catch (Exception e) {
            fail("Should throw: " + Traversal.Exceptions.traversalIsLocked() + " not " + e + ":" + e.getMessage());
        }
        traversal.iterate();
        assertFalse(traversal.hasNext());
    }

    @Test
    @LoadGraphWith(MODERN)
<<<<<<< HEAD
    public void shouldAddStartsProperly() {
        final Traversal<Vertex, Vertex> traversal = out().out();
        assertFalse(traversal.hasNext());
        traversal.asAdmin().addStarts(traversal.asAdmin().getTraverserGenerator().generateIterator(g.V(), traversal.asAdmin().getSteps().get(0), 1l));
        assertTrue(traversal.hasNext());
        assertEquals(2, IteratorUtils.count(traversal));

        traversal.asAdmin().addStarts(traversal.asAdmin().getTraverserGenerator().generateIterator(g.V(), traversal.asAdmin().getSteps().get(0), 1l));
        traversal.asAdmin().addStarts(traversal.asAdmin().getTraverserGenerator().generateIterator(g.V(), traversal.asAdmin().getSteps().get(0), 1l));
        assertEquals(4, IteratorUtils.count(traversal));
        assertFalse(traversal.hasNext());
    }

    @Test
    @LoadGraphWith(MODERN)
    public void shouldTraversalResetProperly() {
        final Traversal<Object, Vertex> traversal = as("a").out().out().has("name", P.within("ripple", "lop")).as("b");
        if (new Random().nextBoolean()) traversal.asAdmin().reset();
        assertFalse(traversal.hasNext());
        traversal.asAdmin().addStarts(traversal.asAdmin().getTraverserGenerator().generateIterator(g.V(), traversal.asAdmin().getSteps().get(0), 1l));
        assertTrue(traversal.hasNext());
        assertEquals(2, IteratorUtils.count(traversal));

        if (new Random().nextBoolean()) traversal.asAdmin().reset();
        traversal.asAdmin().addStarts(traversal.asAdmin().getTraverserGenerator().generateIterator(g.V(), traversal.asAdmin().getSteps().get(0), 1l));
        assertTrue(traversal.hasNext());
        traversal.next();
        assertTrue(traversal.hasNext());
        traversal.asAdmin().reset();
        assertFalse(traversal.hasNext());

        traversal.asAdmin().addStarts(traversal.asAdmin().getTraverserGenerator().generateIterator(g.V(), traversal.asAdmin().getSteps().get(0), 1l));
        assertEquals(2, IteratorUtils.count(traversal));

        assertFalse(traversal.hasNext());
        if (new Random().nextBoolean()) traversal.asAdmin().reset();
        assertFalse(traversal.hasNext());
    }

    @Test
    @LoadGraphWith(MODERN)
=======
>>>>>>> ac99e3cf
    @FeatureRequirement(featureClass = Graph.Features.GraphFeatures.class, feature = FEATURE_TRANSACTIONS)
    public void shouldTraverseIfAutoTxEnabledAndOriginalTxIsClosed() {
        // this should be the default, but manually set in just in case the implementation has other ideas
        g.tx().onReadWrite(Transaction.READ_WRITE_BEHAVIOR.AUTO);

        // close down the current transaction
        final Traversal t = g.V().has("name", "marko");
        g.tx().rollback();

        // the traversal should still work since there are auto transactions
        assertEquals(1, IteratorUtils.count(t));
    }

    @Test
    @LoadGraphWith(MODERN)
    @FeatureRequirement(featureClass = Graph.Features.GraphFeatures.class, feature = FEATURE_TRANSACTIONS)
    public void shouldTraverseIfManualTxEnabledAndOriginalTxIsClosed() {
        // auto should be the default, so force manual
        g.tx().onReadWrite(Transaction.READ_WRITE_BEHAVIOR.MANUAL);

        // close down the current transaction and fire up a fresh one
        g.tx().open();
        final Traversal t = g.V().has("name", "marko");
        g.tx().rollback();

        // the traversal should still work since there are auto transactions
        g.tx().open();
        assertEquals(1, IteratorUtils.count(t));
        g.tx().rollback();
    }

    @Test
    @LoadGraphWith(MODERN)
    public void shouldNotThrowFastNoSuchElementException() {
        //FastNoSuchElement exceptions don't have a stack trace.
        //They should be converted to regular exceptions before returning to the the user.
        try {
            g.V().has("foo").next();
        } catch (NoSuchElementException e) {
            assertEquals(NoSuchElementException.class, e.getClass());
        }
    }

    @Test
    @LoadGraphWith(MODERN)
    public void shouldThrowFastNoSuchElementExceptionInNestedTraversals() {
        //The nested traversal should throw a regular FastNoSuchElementException

        final GraphTraversal<Object, Object> nestedTraversal = __.has("name", "foo");
        final GraphTraversal<Vertex, Object> traversal = g.V().has("name", "marko").branch(nestedTraversal);

        final GraphTraversal.Admin<Object, Object> nestedTraversalAdmin = nestedTraversal.asAdmin();
        nestedTraversalAdmin.reset();
        nestedTraversalAdmin.addStart(nestedTraversalAdmin.getTraverserGenerator().generate(g.V().has("name", "marko").next(), (Step) traversal.asAdmin().getStartStep(), 1l));

        try {
            nestedTraversal.next();
        } catch (NoSuchElementException e) {
            assertEquals(FastNoSuchElementException.class, e.getClass());
        }

    }

    @Test
    @LoadGraphWith(MODERN)
    public void shouldAllowEmbeddedRemoteConnectionUsage() {
        final Graph remote = EmptyGraph.instance();
        final GraphTraversalSource simulatedRemoteG = remote.traversal().withRemote(new EmbeddedRemoteConnection(g));
        assertEquals(6, simulatedRemoteG.V().count().next().intValue());
        assertEquals("marko", simulatedRemoteG.V().has("name", "marko").values("name").next());
    }
}<|MERGE_RESOLUTION|>--- conflicted
+++ resolved
@@ -221,50 +221,6 @@
 
     @Test
     @LoadGraphWith(MODERN)
-<<<<<<< HEAD
-    public void shouldAddStartsProperly() {
-        final Traversal<Vertex, Vertex> traversal = out().out();
-        assertFalse(traversal.hasNext());
-        traversal.asAdmin().addStarts(traversal.asAdmin().getTraverserGenerator().generateIterator(g.V(), traversal.asAdmin().getSteps().get(0), 1l));
-        assertTrue(traversal.hasNext());
-        assertEquals(2, IteratorUtils.count(traversal));
-
-        traversal.asAdmin().addStarts(traversal.asAdmin().getTraverserGenerator().generateIterator(g.V(), traversal.asAdmin().getSteps().get(0), 1l));
-        traversal.asAdmin().addStarts(traversal.asAdmin().getTraverserGenerator().generateIterator(g.V(), traversal.asAdmin().getSteps().get(0), 1l));
-        assertEquals(4, IteratorUtils.count(traversal));
-        assertFalse(traversal.hasNext());
-    }
-
-    @Test
-    @LoadGraphWith(MODERN)
-    public void shouldTraversalResetProperly() {
-        final Traversal<Object, Vertex> traversal = as("a").out().out().has("name", P.within("ripple", "lop")).as("b");
-        if (new Random().nextBoolean()) traversal.asAdmin().reset();
-        assertFalse(traversal.hasNext());
-        traversal.asAdmin().addStarts(traversal.asAdmin().getTraverserGenerator().generateIterator(g.V(), traversal.asAdmin().getSteps().get(0), 1l));
-        assertTrue(traversal.hasNext());
-        assertEquals(2, IteratorUtils.count(traversal));
-
-        if (new Random().nextBoolean()) traversal.asAdmin().reset();
-        traversal.asAdmin().addStarts(traversal.asAdmin().getTraverserGenerator().generateIterator(g.V(), traversal.asAdmin().getSteps().get(0), 1l));
-        assertTrue(traversal.hasNext());
-        traversal.next();
-        assertTrue(traversal.hasNext());
-        traversal.asAdmin().reset();
-        assertFalse(traversal.hasNext());
-
-        traversal.asAdmin().addStarts(traversal.asAdmin().getTraverserGenerator().generateIterator(g.V(), traversal.asAdmin().getSteps().get(0), 1l));
-        assertEquals(2, IteratorUtils.count(traversal));
-
-        assertFalse(traversal.hasNext());
-        if (new Random().nextBoolean()) traversal.asAdmin().reset();
-        assertFalse(traversal.hasNext());
-    }
-
-    @Test
-    @LoadGraphWith(MODERN)
-=======
->>>>>>> ac99e3cf
     @FeatureRequirement(featureClass = Graph.Features.GraphFeatures.class, feature = FEATURE_TRANSACTIONS)
     public void shouldTraverseIfAutoTxEnabledAndOriginalTxIsClosed() {
         // this should be the default, but manually set in just in case the implementation has other ideas
