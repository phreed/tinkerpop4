<!--
Licensed to the Apache Software Foundation (ASF) under one or more
contributor license agreements.  See the NOTICE file distributed with
this work for additional information regarding copyright ownership.
The ASF licenses this file to You under the Apache License, Version 2.0
(the "License"); you may not use this file except in compliance with
the License.  You may obtain a copy of the License at

  http://www.apache.org/licenses/LICENSE-2.0

Unless required by applicable law or agreed to in writing, software
distributed under the License is distributed on an "AS IS" BASIS,
WITHOUT WARRANTIES OR CONDITIONS OF ANY KIND, either express or implied.
See the License for the specific language governing permissions and
limitations under the License.
-->
<project xmlns="http://maven.apache.org/POM/4.0.0"
         xmlns:xsi="http://www.w3.org/2001/XMLSchema-instance"
         xsi:schemaLocation="http://maven.apache.org/POM/4.0.0 http://maven.apache.org/xsd/maven-4.0.0.xsd">
    <modelVersion>4.0.0</modelVersion>
    <parent>
        <groupId>org.apache.tinkerpop</groupId>
        <artifactId>gremlin-dotnet</artifactId>
<<<<<<< HEAD
        <version>3.4.1-SNAPSHOT</version>
=======
        <version>3.3.6</version>
>>>>>>> 5321dfe5
    </parent>
    <artifactId>gremlin-dotnet-source</artifactId>
    <name>Apache TinkerPop :: Gremlin.Net - Source</name>
    <packaging>${packaging.type}</packaging>
    <properties>
        <nugetVersion>4.9.2</nugetVersion>
        <nugetExe>nuget-${nugetVersion}.exe</nugetExe>
    </properties>

    <build>
        <plugins>
            <!-- Override the execution from gremlin-dotnet to disable code generation from happening a second time -->
            <plugin>
                <groupId>org.codehaus.gmavenplus</groupId>
                <artifactId>gmavenplus-plugin</artifactId>
                <executions>
                    <execution>
                        <id>generate-dsl</id>
                        <phase/>
                    </execution>
                </executions>
            </plugin>
            <!--
            there is no point to building/deploying the jvm stuff - there is no java source really - just poms
            -->
            <plugin>
                <groupId>org.apache.maven.plugins</groupId>
                <artifactId>maven-deploy-plugin</artifactId>
                <configuration>
                    <skip>true</skip>
                </configuration>
            </plugin>
        </plugins>
    </build>

    <profiles>
        <profile>
            <id>gremlin-dotnet-standard</id>
            <activation>
                <activeByDefault>true</activeByDefault>
            </activation>
            <properties>
                <packaging.type>pom</packaging.type>
            </properties>
        </profile>
        <!-- activates the building of .NET components and requires that the .NET Core SDK be installed on the system -->
        <profile>
            <id>gremlin-dotnet</id>
            <activation>
                <activeByDefault>false</activeByDefault>
                <file>
                    <exists>.glv</exists>
                </file>
            </activation>
            <properties>
                <packaging.type>dotnet-library</packaging.type>
            </properties>
            <build>
                <directory>${basedir}/target</directory>
                <finalName>${project.artifactId}-${project.version}</finalName>
                <plugins>
                    <plugin>
                        <groupId>org.eobjects.build</groupId>
                        <artifactId>dotnet-maven-plugin</artifactId>
                        <extensions>true</extensions>
                        <configuration>
                            <packEnabled>true</packEnabled>
                            <nugetPushEnabled>false</nugetPushEnabled>
                            <nugetAddEnabled>false</nugetAddEnabled>
                        </configuration>
                    </plugin>
                    <plugin>
                        <groupId>org.apache.maven.plugins</groupId>
                        <artifactId>maven-antrun-plugin</artifactId>
                        <executions>
                            <execution>
                                <id>docfx</id>
                                <phase>process-resources</phase>
                                <goals>
                                    <goal>run</goal>
                                </goals>
                                <configuration>
                                    <target>
                                        <taskdef resource="net/sf/antcontrib/antcontrib.properties" />
                                        <if>
                                            <!-- docfx sadly requires mono and nuget at this time:
                                                 1. https://github.com/dotnet/docfx/issues/3389 (nuget required for a dll not in mono
                                                 2. https://github.com/dotnet/docfx/issues/718#issuecomment-256700598 (mono workaround) -->
                                            <and>
                                                <available file="mono" filepath="${env.PATH}"/>
                                                <available file="${nugetExe}"/>
                                            </and>
                                            <then>
                                                <if>
                                                    <available file="docfx/docfx.exe"/>
                                                    <then>
                                                        <echo>docfx already downloaded.</echo>
                                                    </then>

                                                    <else>
                                                        <exec executable="wget" failonerror="true">
                                                            <arg line="https://github.com/dotnet/docfx/releases/download/v2.40.2/docfx.zip"/>
                                                        </exec>
                                                        <mkdir dir="docfx"/>
                                                        <exec executable="unzip" failonerror="true">
                                                            <arg line="docfx.zip -d docfx"/>
                                                        </exec>
                                                        <delete file="docfx.zip"/>
                                                        <exec executable="mono" failonerror="true">
                                                            <arg line="${nugetExe} install -OutputDirectory docfx SQLitePCLRaw.core -ExcludeVersion"/>
                                                        </exec>
                                                        <copy file="docfx/SQLitePCLRaw.core/lib/net45/SQLitePCLRaw.core.dll" todir="docfx"/>
                                                    </else>
                                                </if>
                                                <exec executable="mono" failonerror="true">
                                                    <arg line="docfx/docfx.exe"/>
                                                </exec>
                                            </then>
                                            <else>
                                                <echo>Skipping docfx generation as mono and nuget are required.</echo>
                                                <echo>nuget must be installed as it would if doing a .NET deployment - see the glv-dotnet-deploy Maven profile for more information.</echo>
                                            </else>
                                        </if>
                                    </target>
                                </configuration>
                            </execution>
                        </executions>
                        <dependencies>
                            <dependency>
                                <groupId>ant-contrib</groupId>
                                <artifactId>ant-contrib</artifactId>
                                <version>20020829</version>
                            </dependency>
                        </dependencies>
                    </plugin>
                </plugins>
            </build>
        </profile>
        <!--
        Provides a way to deploy the Gremlin.Net GLV to nuget. This cannot be part of the standard maven execution
        because nuget does not have a staging environment like sonatype for releases. As soon as the release is
        published it is public. In our release workflow, deploy occurs prior to vote on the release and we can't
        make this stuff public until the vote is over.
        -->
        <profile>
            <id>glv-dotnet-deploy</id>
            <activation>
                <activeByDefault>false</activeByDefault>
                <property>
                    <name>nuget</name>
                </property>
            </activation>
            <properties>
                <packaging.type>dotnet-library</packaging.type>
            </properties>
            <build>
                <plugins>
                    <!--
                      not seeing much point to making this OS agnostic really. as far as it is known, no one who does
                      deployments will do so from a windows machine. this part of the build requires mono. note that
                      the "correct" version of nuget is downloaded as part of the process.
                     -->
                    <plugin>
                        <groupId>org.apache.maven.plugins</groupId>
                        <artifactId>maven-antrun-plugin</artifactId>
                        <executions>
                            <execution>
                                <id>pack-dotnet-template</id>
                                <phase>package</phase>
                                <goals>
                                    <goal>run</goal>
                                </goals>
                                <configuration>
                                    <target>
                                        <taskdef resource="net/sf/antcontrib/antcontrib.properties" />                                       
                                        <if>
                                            <available file="mono" filepath="${env.PATH}"/>
                                            <then>
                                                <if>
                                                    <available file="${nugetExe}"/>
                                                    <then>
                                                        <echo>nuget.exe already downloaded.</echo>
                                                    </then>

                                                    <else>
                                                        <exec executable="wget" failonerror="true">
                                                            <arg line="https://dist.nuget.org/win-x86-commandline/v${nugetVersion}/nuget.exe -O ${nugetExe}"/>
                                                        </exec>
                                                    </else>
                                                </if>
                                                <exec executable="mono" failonerror="true">
                                                    <arg line="${nugetExe} pack Gremlin.Net.Template/Gremlin.Net.Template.nuspec"/>
                                                </exec>
                                            </then>
                                            <else>
                                                <echo>Skipping packaging of Gremlin.Net.Template as mono is not available</echo>
                                            </else>
                                        </if>
                                    </target>
                                </configuration>
                            </execution>
                            <execution>
                                <id>deploy-nuget</id>
                                <phase>deploy</phase>
                                <goals>
                                    <goal>run</goal>
                                </goals>
                                <configuration>
                                    <tasks>
                                        <taskdef resource="net/sf/antcontrib/antcontrib.properties" />
                                        <if>
                                            <available file="${nugetExe}"/>
                                            <then>
                                                <echo>nuget.exe already downloaded.</echo>
                                            </then>

                                            <else>
                                                <exec executable="wget" failonerror="true">
                                                    <arg line="https://dist.nuget.org/win-x86-commandline/v${nugetVersion}/nuget.exe -O ${nugetExe}"/>
                                                </exec>
                                            </else>
                                        </if>

                                        <!--
                                        until https://github.com/NuGet/Home/issues/4095 we have to have to specify
                                        the "ConfigFile" option to nuget.
                                        -->
                                        <exec executable="mono" failonerror="true">
                                            <arg line="${nugetExe} push Gremlin.Net/bin/Gremlin.Net.${project.version}.nupkg -Source https://api.nuget.org/v3/index.json -ConfigFile ${user.home}/.config/NuGet/NuGet.Config"/>
                                        </exec>
                                        <exec executable="mono" failonerror="true">
                                            <arg line="${nugetExe} push Gremlin.Net.Template.${project.version}.nupkg -Source https://api.nuget.org/v3/index.json -ConfigFile ${user.home}/.config/NuGet/NuGet.Config"/>
                                        </exec>
                                    </tasks>
                                </configuration>
                            </execution>
                        </executions>
                        <dependencies>
                            <dependency>
                                <groupId>ant-contrib</groupId>
                                <artifactId>ant-contrib</artifactId>
                                <version>20020829</version>
                            </dependency>
                        </dependencies>
                    </plugin>
                    <plugin>
                        <groupId>org.codehaus.gmavenplus</groupId>
                        <artifactId>gmavenplus-plugin</artifactId>
                        <dependencies>
                            <dependency>
                                <groupId>org.apache.tinkerpop</groupId>
                                <artifactId>gremlin-core</artifactId>
                                <version>${project.version}</version>
                                <scope>runtime</scope>
                            </dependency>
                            <dependency>
                                <groupId>org.codehaus.groovy</groupId>
                                <artifactId>groovy-all</artifactId>
                                <version>${groovy.version}</version>
                                <type>pom</type>
                                <scope>runtime</scope>
                            </dependency>
                            <dependency>
                                <groupId>log4j</groupId>
                                <artifactId>log4j</artifactId>
                                <version>1.2.17</version>
                                <scope>runtime</scope>
                            </dependency>
                        </dependencies>
                        <executions>
                            <execution>
                                <id>generate-dsl</id>
                                <phase>deploy</phase>
                                <goals>
                                    <goal>execute</goal>
                                </goals>
                                <configuration>
                                    <scripts>
                                        <script><![CDATA[
// revert back the version after a SNAPSHOT deployment
def versionToUse = '${project.version}'
def engine = new groovy.text.GStringTemplateEngine()
def csprojTemplate = engine.createTemplate(new File('${project.parent.basedir}/glv/Gremlin.Net.csproj.template')).make(["projectVersion":versionToUse])
def csprojFile = new File('${project.basedir}/Gremlin.Net/Gremlin.Net.csproj')
csprojFile.newWriter().withWriter{ it << csprojTemplate }
def templateCsprojTemplate = engine.createTemplate(new File('${project.parent.basedir}/glv/Gremlin.Net.Template.csproj.template')).make(["projectVersion":versionToUse])
def templateCsprojFile = new File('${project.basedir}/Gremlin.Net.Template/Gremlin.Net.Template.csproj')
templateCsprojFile.newWriter().withWriter{ it << templateCsprojTemplate }
def nuspecTemplate = engine.createTemplate(new File('${project.parent.basedir}/glv/Gremlin.Net.Template.nuspec.template')).make(["projectVersion":versionToUse])
def nuspecFile = new File('${project.basedir}/Gremlin.Net.Template/Gremlin.Net.Template.nuspec')
nuspecFile.newWriter().withWriter{ it << nuspecTemplate }
]]>
                                        </script>
                                    </scripts>
                                </configuration>
                            </execution>
                        </executions>
                    </plugin>
                </plugins>
            </build>
        </profile>
    </profiles>
</project><|MERGE_RESOLUTION|>--- conflicted
+++ resolved
@@ -21,11 +21,7 @@
     <parent>
         <groupId>org.apache.tinkerpop</groupId>
         <artifactId>gremlin-dotnet</artifactId>
-<<<<<<< HEAD
         <version>3.4.1-SNAPSHOT</version>
-=======
-        <version>3.3.6</version>
->>>>>>> 5321dfe5
     </parent>
     <artifactId>gremlin-dotnet-source</artifactId>
     <name>Apache TinkerPop :: Gremlin.Net - Source</name>
