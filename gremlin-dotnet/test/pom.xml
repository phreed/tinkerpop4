<!--
Licensed to the Apache Software Foundation (ASF) under one or more
contributor license agreements.  See the NOTICE file distributed with
this work for additional information regarding copyright ownership.
The ASF licenses this file to You under the Apache License, Version 2.0
(the "License"); you may not use this file except in compliance with
the License.  You may obtain a copy of the License at

  http://www.apache.org/licenses/LICENSE-2.0

Unless required by applicable law or agreed to in writing, software
distributed under the License is distributed on an "AS IS" BASIS,
WITHOUT WARRANTIES OR CONDITIONS OF ANY KIND, either express or implied.
See the License for the specific language governing permissions and
limitations under the License.
-->
<project xmlns="http://maven.apache.org/POM/4.0.0"
         xmlns:xsi="http://www.w3.org/2001/XMLSchema-instance"
         xsi:schemaLocation="http://maven.apache.org/POM/4.0.0 http://maven.apache.org/xsd/maven-4.0.0.xsd">
    <modelVersion>4.0.0</modelVersion>
    <parent>
        <groupId>org.apache.tinkerpop</groupId>
        <artifactId>gremlin-dotnet</artifactId>
        <version>3.6.0-SNAPSHOT</version>
    </parent>
    <artifactId>gremlin-dotnet-tests</artifactId>
    <name>Apache TinkerPop :: Gremlin.Net - Tests</name>
    <packaging>${packaging.type}</packaging>
    <properties>
        <!-- provides a way to convert maven.test.skip value to skipTests for use in skipping dotnet tests -->
        <maven.test.skip>false</maven.test.skip>
        <skipTests>${maven.test.skip}</skipTests>
        <!-- this path only works when maven is started from the direct parent directory, this should be fixed -->
        <gremlin.server.dir>${project.parent.parent.basedir}/gremlin-server</gremlin.server.dir>
    </properties>

    <build>
        <plugins>
            <!-- Override the execution from gremlin-dotnet to disable code generation from happening a second time -->
            <plugin>
                <groupId>org.codehaus.gmavenplus</groupId>
                <artifactId>gmavenplus-plugin</artifactId>
                <executions>
                    <execution>
                        <id>generate-dsl</id>
                        <phase/>
                    </execution>
                </executions>
            </plugin>
            <!--
            there is no point to building/deploying the jvm stuff - there is no java source really - just poms
            -->
            <plugin>
                <groupId>org.apache.maven.plugins</groupId>
                <artifactId>maven-deploy-plugin</artifactId>
                <configuration>
                    <skip>true</skip>
                </configuration>
            </plugin>
        </plugins>
    </build>

    <profiles>
        <profile>
            <id>gremlin-dotnet-standard</id>
            <activation>
                <activeByDefault>true</activeByDefault>
            </activation>
            <properties>
                <packaging.type>pom</packaging.type>
            </properties>
        </profile>
        <!-- activates the building of .NET components and requires that the .NET Core SDK be installed on the system -->
        <profile>
            <id>gremlin-dotnet</id>
            <activation>
                <activeByDefault>false</activeByDefault>
                <file>
                    <exists>.glv</exists>
                </file>
            </activation>
            <properties>
                <packaging.type>dotnet-integration-test</packaging.type>
            </properties>
            <build>
                <directory>${basedir}/target</directory>
                <finalName>${project.artifactId}-${project.version}</finalName>
                <plugins>
                    <plugin>
                        <groupId>org.apache.maven.plugins</groupId>
                        <artifactId>maven-surefire-plugin</artifactId>
                    </plugin>
                    <plugin>
                        <groupId>org.eobjects.build</groupId>
                        <artifactId>dotnet-maven-plugin</artifactId>
                        <extensions>true</extensions>
                        <configuration>
                            <skip>${skipTests}</skip>
                            <!--
                            transaction testing is disabled unless the -DincludeNeo4j flag enables the include-neo4j
                            maven profile which is a standard profile we use to add neo4j to testing explicitly - for
                            dotnet we set this TEST_TRANSACTIONS environment variable that can be accessed in tests to
                            determine if we skip transaction oriented tests or not. without neo4j we can't test Tx()
                            so this is disabled by default and enabled in the include-neo4j profile below
                            -->
                            <environment>
                                <TEST_TRANSACTIONS>false</TEST_TRANSACTIONS>
                            </environment>
                        </configuration>
                    </plugin>
                    <plugin>
                        <groupId>org.codehaus.gmavenplus</groupId>
                        <artifactId>gmavenplus-plugin</artifactId>
                        <dependencies>
                            <dependency>
                                <groupId>org.apache.tinkerpop</groupId>
                                <artifactId>gremlin-server</artifactId>
                                <version>${project.version}</version>
                            </dependency>
                            <dependency>
                                <groupId>org.apache.tinkerpop</groupId>
                                <artifactId>gremlin-test</artifactId>
                                <version>${project.version}</version>
                            </dependency>
                            <dependency>
                                <groupId>org.apache.tinkerpop</groupId>
<<<<<<< HEAD
                                <artifactId>gremlin-language</artifactId>
                                <version>${project.version}</version>
                            </dependency>
                            <dependency>
                                <groupId>ch.qos.logback</groupId>
                                <artifactId>logback-classic</artifactId>
                                <version>${logback.version}</version>
=======
                                <artifactId>neo4j-gremlin</artifactId>
                                <version>${project.version}</version>
                            </dependency>
                            <dependency>
                                <groupId>log4j</groupId>
                                <artifactId>log4j</artifactId>
                                <version>${log4j.version}</version>
>>>>>>> b9f72d49
                                <scope>runtime</scope>
                            </dependency>
                            <dependency>
                                <groupId>org.codehaus.groovy</groupId>
                                <artifactId>groovy-all</artifactId>
                                <version>${groovy.version}</version>
                                <type>pom</type>
                                <scope>runtime</scope>
                            </dependency>
                        </dependencies>
                        <executions>
                            <execution>
                                <id>generate-radish-support</id>
                                <phase>generate-sources</phase>
                                <goals>
                                    <goal>execute</goal>
                                </goals>
                                <configuration>
                                    <properties>
                                        <property>
                                            <name>projectBaseDir</name>
                                            <value>${project.basedir}/../../</value>
                                        </property>
                                    </properties>
                                    <scripts>
                                        <script>${project.basedir}/../build/generate.groovy</script>
                                    </scripts>
                                </configuration>
                            </execution>
                            <execution>
                                <id>gremlin-server-start</id>
                                <phase>pre-integration-test</phase>
                                <goals>
                                    <goal>execute</goal>
                                </goals>
                                <configuration>
                                    <properties>
                                        <property>
                                            <name>skipTests</name>
                                            <value>${skipTests}</value>
                                        </property>
                                        <property>
                                            <name>gremlinServerDir</name>
                                            <value>${gremlin.server.dir}</value>
                                        </property>
                                        <property>
                                            <name>settingsFile</name>
                                            <value>${gremlin.server.dir}/src/test/resources/org/apache/tinkerpop/gremlin/server/gremlin-server-integration.yaml</value>
                                        </property>
                                        <property>
                                            <name>executionName</name>
                                            <value>${project.name}</value>
                                        </property>
                                        <property>
                                            <name>projectBaseDir</name>
                                            <value>${project.basedir}</value>
                                        </property>
                                    </properties>
                                    <scripts>
                                        <script>${gremlin.server.dir}/src/test/scripts/test-server-start.groovy</script>
                                    </scripts>
                                </configuration>
                            </execution>
                            <execution>
                                <id>gremlin-server-stop</id>
                                <phase>post-integration-test</phase>
                                <goals>
                                    <goal>execute</goal>
                                </goals>
                                <configuration>
                                    <properties>
                                        <property>
                                            <name>skipTests</name>
                                            <value>${skipTests}</value>
                                        </property>
                                        <property>
                                            <name>executionName</name>
                                            <value>${project.name}</value>
                                        </property>
                                    </properties>
                                    <scripts>
                                        <script>${gremlin.server.dir}/src/test/scripts/test-server-stop.groovy</script>
                                    </scripts>
                                </configuration>
                            </execution>
                        </executions>
                    </plugin>
                </plugins>
            </build>
        </profile>
        <!--
          This profile will include neo4j for purposes of transactional testing within Gremlin Server.
          Tests that require neo4j specifically will be "ignored" if this profile is not turned on.
        -->
        <profile>
            <id>include-neo4j</id>
            <activation>
                <activeByDefault>false</activeByDefault>
                <property>
                    <name>includeNeo4j</name>
                </property>
            </activation>
            <properties>
                <packaging.type>dotnet-integration-test</packaging.type>
            </properties>
            <build>
                <plugins>
                    <!-- with neo4j present we can enable transaction testing -->
                    <plugin>
                        <groupId>org.eobjects.build</groupId>
                        <artifactId>dotnet-maven-plugin</artifactId>
                        <configuration>
                            <environment>
                                <TEST_TRANSACTIONS>true</TEST_TRANSACTIONS>
                            </environment>
                        </configuration>
                    </plugin>
                    <plugin>
                        <groupId>org.codehaus.gmavenplus</groupId>
                        <artifactId>gmavenplus-plugin</artifactId>
                        <dependencies>
                            <dependency>
                                <groupId>org.neo4j</groupId>
                                <artifactId>neo4j-tinkerpop-api-impl</artifactId>
                                <version>0.9-3.4.0</version>
                                <exclusions>
                                    <exclusion>
                                        <groupId>org.neo4j</groupId>
                                        <artifactId>neo4j-kernel</artifactId>
                                    </exclusion>
                                    <exclusion>
                                        <groupId>org.apache.commons</groupId>
                                        <artifactId>commons-lang3</artifactId>
                                    </exclusion>
                                    <exclusion>
                                        <groupId>org.apache.commons</groupId>
                                        <artifactId>commons-text</artifactId>
                                    </exclusion>
                                    <exclusion>
                                        <groupId>com.github.ben-manes.caffeine</groupId>
                                        <artifactId>caffeine</artifactId>
                                    </exclusion>
                                    <exclusion>
                                        <groupId>org.scala-lang</groupId>
                                        <artifactId>scala-library</artifactId>
                                    </exclusion>
                                    <exclusion>
                                        <groupId>org.scala-lang</groupId>
                                        <artifactId>scala-reflect</artifactId>
                                    </exclusion>
                                    <exclusion>
                                        <groupId>org.slf4j</groupId>
                                        <artifactId>slf4j-api</artifactId>
                                    </exclusion>
                                    <exclusion>
                                        <groupId>org.slf4j</groupId>
                                        <artifactId>slf4j-nop</artifactId>
                                    </exclusion>
                                    <exclusion>
                                        <groupId>org.apache.lucene</groupId>
                                        <artifactId>lucene-core</artifactId>
                                    </exclusion>
                                    <exclusion>
                                        <groupId>io.dropwizard.metrics</groupId>
                                        <artifactId>metrics-core</artifactId>
                                    </exclusion>
                                    <exclusion>
                                        <groupId>io.netty</groupId>
                                        <artifactId>netty-all</artifactId>
                                    </exclusion>
                                    <exclusion>
                                        <groupId>org.ow2.asm</groupId>
                                        <artifactId>asm</artifactId>
                                    </exclusion>
                                </exclusions>
                            </dependency>
                            <dependency>
                                <groupId>org.scala-lang</groupId>
                                <artifactId>scala-library</artifactId>
                                <version>2.11.8</version>
                            </dependency>
                            <dependency>
                                <groupId>org.scala-lang</groupId>
                                <artifactId>scala-reflect</artifactId>
                                <version>2.11.8</version>
                            </dependency>
                            <dependency>
                                <groupId>org.apache.lucene</groupId>
                                <artifactId>lucene-core</artifactId>
                                <version>5.5.0</version>
                            </dependency>
                            <dependency>
                                <groupId>io.dropwizard.metrics</groupId>
                                <artifactId>metrics-core</artifactId>
                                <version>4.0.2</version>
                            </dependency>
                            <dependency>
                                <groupId>org.neo4j</groupId>
                                <artifactId>neo4j-kernel</artifactId>
                                <version>3.4.11</version>
                                <exclusions>
                                    <exclusion>
                                        <groupId>io.netty</groupId>
                                        <artifactId>netty-all</artifactId>
                                    </exclusion>
                                </exclusions>
                            </dependency>
                        </dependencies>
                    </plugin>
                </plugins>
            </build>
        </profile>
    </profiles>
</project><|MERGE_RESOLUTION|>--- conflicted
+++ resolved
@@ -124,23 +124,18 @@
                             </dependency>
                             <dependency>
                                 <groupId>org.apache.tinkerpop</groupId>
-<<<<<<< HEAD
                                 <artifactId>gremlin-language</artifactId>
+                                <version>${project.version}</version>
+                            </dependency>
+                            <dependency>
+                                <groupId>org.apache.tinkerpop</groupId>
+                                <artifactId>neo4j-gremlin</artifactId>
                                 <version>${project.version}</version>
                             </dependency>
                             <dependency>
                                 <groupId>ch.qos.logback</groupId>
                                 <artifactId>logback-classic</artifactId>
                                 <version>${logback.version}</version>
-=======
-                                <artifactId>neo4j-gremlin</artifactId>
-                                <version>${project.version}</version>
-                            </dependency>
-                            <dependency>
-                                <groupId>log4j</groupId>
-                                <artifactId>log4j</artifactId>
-                                <version>${log4j.version}</version>
->>>>>>> b9f72d49
                                 <scope>runtime</scope>
                             </dependency>
                             <dependency>
