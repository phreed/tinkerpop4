--- conflicted
+++ resolved
@@ -154,19 +154,6 @@
         else if (object instanceof Enum)
             return ((Enum) object).getDeclaringClass().getSimpleName() + "." + object.toString();
         else if (object instanceof Element) {
-<<<<<<< HEAD
-            final String id = convertToString(((Element) object).id());
-            String temp = this.traversalSource.equals("__") ? "g" : this.traversalSource;
-            if (object instanceof Vertex)
-                temp = temp + ".V(" + id + ").next()";
-            else if (object instanceof Edge)
-                temp = temp + ".E(" + id + ").next()";
-            else {
-                final VertexProperty vertexProperty = (VertexProperty) object;
-                temp = temp + ".V(" + convertToString(vertexProperty.element().id()) + ").properties(" + convertToString(vertexProperty.key()) + ").hasId(" + id + ").next()";
-            }
-            return temp;
-=======
             if (object instanceof Vertex) {
                 final Vertex vertex = (Vertex) object;
                 return "new org.apache.tinkerpop.gremlin.structure.util.detached.DetachedVertex(" +
@@ -191,7 +178,6 @@
                         "Collections.emptyMap()," +
                         convertToString(vertexProperty.element()) + ")";
             }
->>>>>>> ff49cbea
         } else if (object instanceof Lambda) {
             final String lambdaString = ((Lambda) object).getLambdaScript().trim();
             return lambdaString.startsWith("{") ? lambdaString : "{" + lambdaString + "}";
