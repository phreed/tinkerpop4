/*
 *  Licensed to the Apache Software Foundation (ASF) under one
 *  or more contributor license agreements.  See the NOTICE file
 *  distributed with this work for additional information
 *  regarding copyright ownership.  The ASF licenses this file
 *  to you under the Apache License, Version 2.0 (the
 *  "License"); you may not use this file except in compliance
 *  with the License.  You may obtain a copy of the License at
 *
 *  http://www.apache.org/licenses/LICENSE-2.0
 *
 *  Unless required by applicable law or agreed to in writing,
 *  software distributed under the License is distributed on an
 *  "AS IS" BASIS, WITHOUT WARRANTIES OR CONDITIONS OF ANY
 *  KIND, either express or implied.  See the License for the
 *  specific language governing permissions and limitations
 *  under the License.
 */

package org.apache.tinkerpop.gremlin.groovy.jsr223;

import groovy.json.StringEscapeUtils;
import org.apache.commons.configuration2.ConfigurationConverter;
import org.apache.tinkerpop.gremlin.process.traversal.Bytecode;
import org.apache.tinkerpop.gremlin.process.traversal.P;
import org.apache.tinkerpop.gremlin.process.traversal.SackFunctions;
import org.apache.tinkerpop.gremlin.process.traversal.Script;
import org.apache.tinkerpop.gremlin.process.traversal.TextP;
import org.apache.tinkerpop.gremlin.process.traversal.Translator;
import org.apache.tinkerpop.gremlin.process.traversal.Traversal;
import org.apache.tinkerpop.gremlin.process.traversal.TraversalSource;
import org.apache.tinkerpop.gremlin.process.traversal.TraversalStrategy;
import org.apache.tinkerpop.gremlin.process.traversal.step.TraversalOptionParent;
import org.apache.tinkerpop.gremlin.process.traversal.strategy.TraversalStrategyProxy;
import org.apache.tinkerpop.gremlin.process.traversal.util.ConnectiveP;
import org.apache.tinkerpop.gremlin.process.traversal.util.OrP;
import org.apache.tinkerpop.gremlin.structure.Edge;
import org.apache.tinkerpop.gremlin.structure.Element;
import org.apache.tinkerpop.gremlin.structure.Vertex;
import org.apache.tinkerpop.gremlin.structure.VertexProperty;
import org.apache.tinkerpop.gremlin.structure.util.StringFactory;
import org.apache.tinkerpop.gremlin.util.function.Lambda;

import java.sql.Timestamp;
import java.util.Date;
import java.util.Iterator;
import java.util.List;
import java.util.Map;
import java.util.Set;
import java.util.UUID;
import java.util.stream.Collectors;
import java.util.function.BinaryOperator;
import java.util.function.Supplier;
import java.util.function.UnaryOperator;

/**
 * Converts bytecode to a Groovy string of Gremlin.
 *
 * @author Marko A. Rodriguez (http://markorodriguez.com)
 * @author Stephen Mallette (http://stephen.genoprime.com)
<<<<<<< HEAD
 * @author Stark Arya (sandszhou.zj@alibaba-inc.com)
 * @deprecated As of release 3.4.9, moved to  {@link org.apache.tinkerpop.gremlin.process.traversal.translator.GroovyTranslator}.
=======
 * @deprecated As of release 3.4.9, moved to {@link org.apache.tinkerpop.gremlin.process.traversal.translator.GroovyTranslator} in {@code gremlin-core}.
>>>>>>> 2b1545eb
 */
@Deprecated
public final class GroovyTranslator implements Translator.ScriptTranslator {

    private final String traversalSource;
    private final TypeTranslator typeTranslator;

    private GroovyTranslator(final String traversalSource, final TypeTranslator typeTranslator) {
        this.traversalSource = traversalSource;
        this.typeTranslator = typeTranslator;
    }

    /**
     * Creates the translator with a {@code false} argument to {@code withParameters} using
     * {@link #of(String, boolean)}.
     */
    public static final GroovyTranslator of(final String traversalSource) {
        return of(traversalSource, false);
    }

    /**
     * Creates the translator with the {@link DefaultTypeTranslator} passing the {@code withParameters} option to it
     * which will handle type translation in a fashion that should typically increase cache hits and reduce
     * compilation times if enabled at the sacrifice to rewriting of the script that could reduce readability.
     */
    public static final GroovyTranslator of(final String traversalSource, final boolean withParameters) {
        return of(traversalSource, new DefaultTypeTranslator(withParameters));
    }

    public static final GroovyTranslator of(final String traversalSource, final TypeTranslator typeTranslator) {
        return new GroovyTranslator(traversalSource, typeTranslator);
    }

    ///////

    @Override
    public Script translate(final Bytecode bytecode) {
        return typeTranslator.apply(traversalSource, bytecode);
    }

    @Override
    public String getTargetLanguage() {
        return "gremlin-groovy";
    }

    @Override
    public String toString() {
        return StringFactory.translatorString(this);
    }

    @Override
    public String getTraversalSource() {
        return this.traversalSource;
    }

    /**
     * Performs standard type translation for the TinkerPop types to Groovy.
     */
    public static class DefaultTypeTranslator implements TypeTranslator {
        protected final boolean withParameters;
        protected final Script script;

        public DefaultTypeTranslator(final boolean withParameters) {
           this.withParameters = withParameters;
           this.script = new Script();
        }

        @Override
        public Script apply(final String traversalSource, final Object o) {
            this.script.init();
            if (o instanceof Bytecode) {
                return internalTranslate(traversalSource, (Bytecode) o);
            } else {
                return convertToScript(o);
            }
        }

        /**
         *  For each operator argument, if withParameters set true, try parametrization as follows:
         *
         *  -----------------------------------------------
         *  if unpack, why ?      ObjectType
         *  -----------------------------------------------
         *  (Yes)                 Bytecode.Binding
         *  (Recursion, No)       Bytecode
         *  (Recursion, No)       Traversal
         *  (Yes)                 String
         *  (Recursion, No)       Set
         *  (Recursion, No)       List
         *  (Recursion, No)       Map
         *  (Yes)                 Long
         *  (Yes)                 Double
         *  (Yes)                 Float
         *  (Yes)                 Integer
         *  (Yes)                 Timestamp
         *  (Yes)                 Date
         *  (Yes)                 Uuid
         *  (Recursion, No)       P
         *  (Enumeration, No)     SackFunctions.Barrier
         *  (Enumeration, No)     VertexProperty.Cardinality
         *  (Enumeration, No)     TraversalOptionParent.Pick
         *  (Enumeration, No)     Enum
         *  (Recursion, No)       Vertex
         *  (Recursion, No)       Edge
         *  (Recursion, No)       VertexProperty
         *  (Yes)                 Lambda
         *  (Recursion, No)       TraversalStrategyProxy
         *  (Enumeration, No)     TraversalStrategy
         *  (Yes)                 Other
         *  -------------------------------------------------
         *
         * @param object
         * @return String Repres
         */
        protected Script convertToScript(final Object object) {
            if (object instanceof Bytecode.Binding) {
                return script.getBoundKeyOrAssign(withParameters, ((Bytecode.Binding) object).variable());
            } else if (object instanceof Bytecode) {
                return internalTranslate("__", (Bytecode) object);
            } else if (object instanceof Traversal) {
                return convertToScript(((Traversal) object).asAdmin().getBytecode());
            } else if (object instanceof String) {
                final String wrapper = (((String) object).contains("\"") ? "\"\"\"" + StringEscapeUtils.escapeJava((String) object) + "\"\"\"" : "\"" + StringEscapeUtils.escapeJava((String) object) + "\"")
                        .replace("$", "\\$");
                return script.getBoundKeyOrAssign(withParameters, withParameters ? object : wrapper);
            } else if (object instanceof Set) {
                convertToScript(((Set)object).stream().collect(Collectors.toList()));
                return script.append(" as Set");
            } else if (object instanceof List) {
                Iterator<?> iterator = ((List)object).iterator();
                if (! iterator.hasNext()) {
                    return script.append("[]");
                } else {
                    script.append("[");
                    for (;;)  {
                        Object e =  iterator.next();
                        convertToScript(e);
                        if (! iterator.hasNext()) {
                            return script.append("]");
                        } else {
                            script.append(",").append(" ");
                        }
                    }
                }
            } else if (object instanceof Map) {
                script.append("[");
                for (final Map.Entry<?, ?> entry : ((Map<?, ?>) object).entrySet()) {
                    script.append("(");
                    convertToScript(entry.getKey());
                    script.append("):(");
                    convertToScript(entry.getValue());
                    script.append("),");
                }

                // only need to remove this last bit if entries were added
                if (!((Map<?, ?>) object).isEmpty()) {
                    return script.setCharAtEnd(']');
                } else {
                    return script.append("]");
                }
            } else if (object instanceof Long) {
                return script.getBoundKeyOrAssign(withParameters, withParameters ? object : object + "L");
            } else if (object instanceof Double) {
                return script.getBoundKeyOrAssign(withParameters, withParameters ? object : object + "d");
            } else if (object instanceof Float) {
                return script.getBoundKeyOrAssign(withParameters, withParameters ? object : object + "f");
            } else if (object instanceof Integer) {
                return script.getBoundKeyOrAssign(withParameters, withParameters ? object : "(int) " + object);
            } else if (object instanceof Class) {
                return script.append(((Class) object).getCanonicalName());
            } else if (object instanceof Timestamp) {
                return script.getBoundKeyOrAssign(withParameters, withParameters ? object : "new java.sql.Timestamp(" + ((Timestamp) object).getTime() + ")");
            } else if (object instanceof Date) {
                return script.getBoundKeyOrAssign(withParameters, withParameters ? object : "new java.util.Date(" + ((Date) object).getTime() + ")");
            } else if (object instanceof UUID) {
                return script.getBoundKeyOrAssign(withParameters, withParameters ? object : "java.util.UUID.fromString('" + object.toString() + "')");
            } else if (object instanceof P) {
                return convertPToScript((P) object);
            } else if (object instanceof SackFunctions.Barrier) {
                return script.append("SackFunctions.Barrier." + object.toString());
            } else if (object instanceof VertexProperty.Cardinality) {
                return script.append("VertexProperty.Cardinality." + object.toString());
            } else if (object instanceof TraversalOptionParent.Pick) {
                return script.append("TraversalOptionParent.Pick." + object.toString());
            } else if (object instanceof Enum) {
                return script.append(((Enum) object).getDeclaringClass().getSimpleName() + "." + object.toString());
            } else if (object instanceof Element) {
                if (object instanceof Vertex) {
                    final Vertex vertex = (Vertex) object;
                    script.append("new org.apache.tinkerpop.gremlin.structure.util.detached.DetachedVertex(");
                    convertToScript(vertex.id());
                    script.append(",");
                    convertToScript(vertex.label());
                    return script.append(", Collections.emptyMap())");
                } else if (object instanceof Edge) {
                    final Edge edge = (Edge) object;
                    script.append("new org.apache.tinkerpop.gremlin.structure.util.detached.DetachedEdge(");
                    convertToScript(edge.id());
                    script.append(",");
                    convertToScript(edge.label());
                    script.append(",");
                    script.append("Collections.emptyMap(),");
                    convertToScript(edge.outVertex().id());
                    script.append(",");
                    convertToScript(edge.outVertex().label());
                    script.append(",");
                    convertToScript(edge.inVertex().id());
                    script.append(",");
                    convertToScript(edge.inVertex().label());
                    return script.append(")");
                } else {// VertexProperty
                    final VertexProperty vertexProperty = (VertexProperty) object;
                    script.append("new org.apache.tinkerpop.gremlin.structure.util.detached.DetachedVertexProperty(");
                    convertToScript(vertexProperty.id());
                    script.append(",");
                    convertToScript(vertexProperty.label());
                    script.append(",");
                    convertToScript(vertexProperty.value());
                    script.append(",");
                    script.append("Collections.emptyMap(),");
                    convertToScript(vertexProperty.element());
                    return script.append(")");
                }
            } else if (object instanceof Lambda) {
                final String lambdaString = ((Lambda) object).getLambdaScript().trim();
                final String wrapper = lambdaString.startsWith("{") ? lambdaString : "{" + lambdaString + "}";
                return script.getBoundKeyOrAssign(withParameters, withParameters ? object : wrapper);
            } else if (object instanceof TraversalStrategyProxy) {
                final TraversalStrategyProxy proxy = (TraversalStrategyProxy) object;
                if (proxy.getConfiguration().isEmpty()) {
                    return script.append(proxy.getStrategyClass().getCanonicalName() + ".instance()");
                } else {
                    script.append(proxy.getStrategyClass().getCanonicalName() + ".create(new org.apache.commons.configuration2.MapConfiguration(");
                    convertToScript(ConfigurationConverter.getMap(proxy.getConfiguration()));
                    return script.append("))");
                }
            } else if (object instanceof TraversalStrategy) {
                return convertToScript(new TraversalStrategyProxy(((TraversalStrategy) object)));
            } else {
                return null == object ? script.append("null") : script.getBoundKeyOrAssign(withParameters, object);
            }
        }

        protected Script internalTranslate(final String start, final Bytecode bytecode) {
            script.append(start);
            for (final Bytecode.Instruction instruction : bytecode.getInstructions()) {
                final String methodName = instruction.getOperator();
                if (0 == instruction.getArguments().length) {
                    script.append(".").append(methodName).append("()");
                } else {
                    script.append(".").append(methodName).append("(");

                    // have to special case withSack() for Groovy because UnaryOperator and BinaryOperator signatures
                    // make it impossible for the interpreter to figure out which function to call. specifically we need
                    // to discern between:
                    //     withSack(A initialValue, UnaryOperator<A> splitOperator)
                    //     withSack(A initialValue, BinaryOperator<A> splitOperator)
                    // and:
                    //     withSack(Supplier<A> initialValue, UnaryOperator<A> mergeOperator)
                    //     withSack(Supplier<A> initialValue, BinaryOperator<A> mergeOperator)
                    if (methodName.equals(TraversalSource.Symbols.withSack) &&
                            instruction.getArguments().length == 2 && instruction.getArguments()[1] instanceof Lambda) {
                        final String castFirstArgTo = instruction.getArguments()[0] instanceof Lambda ?
                                Supplier.class.getName() : "";
                        final Lambda secondArg = (Lambda) instruction.getArguments()[1];
                        final String castSecondArgTo = secondArg.getLambdaArguments() == 1 ? UnaryOperator.class.getName() :
                                BinaryOperator.class.getName();
                        if (!castFirstArgTo.isEmpty())
                            script.append(String.format("(%s) ", castFirstArgTo));
                        convertToScript(instruction.getArguments()[0]);
                        script.append(", (").append(castSecondArgTo).append(") ");
                        convertToScript(instruction.getArguments()[1]);
                        script.append(",");
                    } else {
                        for (final Object object : instruction.getArguments()) {
                            convertToScript(object);
                            script.append(",");
                        }
                    }
                    script.setCharAtEnd(')');
                }
            }
            return script;
        }

        protected Script convertPToScript(final P p) {
            if (p instanceof TextP) {
                return convertTextPToScript((TextP) p);
            }
            if (p instanceof ConnectiveP) {
                final List<P<?>> list = ((ConnectiveP) p).getPredicates();
                for (int i = 0; i < list.size(); i++) {
                    convertPToScript(list.get(i));
                    if (i < list.size() - 1) {
                        script.append(p instanceof OrP ? ".or(" : ".and(");
                    }
                }
                script.append(")");
            } else {
                script.append("P.").append(p.getBiPredicate().toString()).append("(");
                convertToScript(p.getValue());
                script.append(")");
            }
            return script;
        }

        protected Script convertTextPToScript(final TextP p) {
            script.append("TextP.").append(p.getBiPredicate().toString()).append("(");
            convertToScript(p.getValue());
            script.append(")");
            return script;
        }
    }
}<|MERGE_RESOLUTION|>--- conflicted
+++ resolved
@@ -58,12 +58,8 @@
  *
  * @author Marko A. Rodriguez (http://markorodriguez.com)
  * @author Stephen Mallette (http://stephen.genoprime.com)
-<<<<<<< HEAD
  * @author Stark Arya (sandszhou.zj@alibaba-inc.com)
- * @deprecated As of release 3.4.9, moved to  {@link org.apache.tinkerpop.gremlin.process.traversal.translator.GroovyTranslator}.
-=======
  * @deprecated As of release 3.4.9, moved to {@link org.apache.tinkerpop.gremlin.process.traversal.translator.GroovyTranslator} in {@code gremlin-core}.
->>>>>>> 2b1545eb
  */
 @Deprecated
 public final class GroovyTranslator implements Translator.ScriptTranslator {
